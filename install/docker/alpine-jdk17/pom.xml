<?xml version="1.0" encoding="UTF-8"?>
<project xmlns="http://maven.apache.org/POM/4.0.0" xmlns:xsi="http://www.w3.org/2001/XMLSchema-instance" xsi:schemaLocation="http://maven.apache.org/POM/4.0.0 http://maven.apache.org/maven-v4_0_0.xsd">

    <modelVersion>4.0.0</modelVersion>
    <parent>
        <relativePath>../../../pom.xml</relativePath>
        <artifactId>jpsonic</artifactId>
<<<<<<< HEAD
    <version>112.0.5</version>
=======
    <version>112.1.0-SNAPSHOT</version>
>>>>>>> ae3b8263
        <groupId>com.tesshu.jpsonic.player</groupId>
    </parent>
    <packaging>pom</packaging>
    <artifactId>jpsonic-docker-alpine-jdk17</artifactId>
    <name>Jpsonic Docker Image</name>

    <build>
        <plugins>
            <plugin>
                <groupId>io.fabric8</groupId>
                <artifactId>docker-maven-plugin</artifactId>
                <version>0.40.1</version>
                <executions>
                    <execution>
                        <id>build-image</id>
                        <phase>package</phase>
                        <goals>
                            <goal>build</goal>
                        </goals>
                        <configuration>
                            <images>
                                <image>
                                    <name>${docker.container.repo}</name>
                                    <build>
                                        <dockerFile>${project.basedir}/Dockerfile</dockerFile>
                                        <tags>${dockerTag}</tags>
                                    </build>
                                </image>
                            </images>
                        </configuration>
                    </execution>
                </executions>
            </plugin>
            <plugin>
                <artifactId>maven-dependency-plugin</artifactId>
                <groupId>org.apache.maven.plugins</groupId>
                <configuration>
                    <stripClassifier>true</stripClassifier>
                    <stripVersion>true</stripVersion>
                </configuration>
                <executions>
                    <execution>
                        <id>copy</id>
                        <phase>generate-sources</phase>
                        <goals>
                            <goal>copy-dependencies</goal>
                        </goals>
                    </execution>
                </executions>
            </plugin>
        </plugins>
    </build>

</project><|MERGE_RESOLUTION|>--- conflicted
+++ resolved
@@ -5,11 +5,7 @@
     <parent>
         <relativePath>../../../pom.xml</relativePath>
         <artifactId>jpsonic</artifactId>
-<<<<<<< HEAD
-    <version>112.0.5</version>
-=======
     <version>112.1.0-SNAPSHOT</version>
->>>>>>> ae3b8263
         <groupId>com.tesshu.jpsonic.player</groupId>
     </parent>
     <packaging>pom</packaging>
