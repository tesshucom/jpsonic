<?xml version="1.0" encoding="UTF-8"?>
<project xmlns="http://maven.apache.org/POM/4.0.0" xmlns:xsi="http://www.w3.org/2001/XMLSchema-instance" xsi:schemaLocation="http://maven.apache.org/POM/4.0.0 http://maven.apache.org/maven-v4_0_0.xsd">

    <modelVersion>4.0.0</modelVersion>
    <parent>
        <relativePath>../../pom.xml</relativePath>
<<<<<<< HEAD
        <artifactId>jpsonic</artifactId>
        <version>10.2.1-RELEASE</version>
        <groupId>com.tesshu.jpsonic.player</groupId>
=======
        <artifactId>airsonic</artifactId>
        <version>10.3.0-SNAPSHOT</version>
        <groupId>org.airsonic.player</groupId>
>>>>>>> 3fb697dd
    </parent>
    <packaging>pom</packaging>
    <artifactId>jpsonic-docker</artifactId>
    <name>Jpsonic Docker Image</name>

    <dependencies>
        <dependency>
<<<<<<< HEAD
            <groupId>com.tesshu.jpsonic.player</groupId>
            <artifactId>jpsonic-main</artifactId>
            <version>10.2.1-RELEASE</version>
=======
            <groupId>org.airsonic.player</groupId>
            <artifactId>airsonic-main</artifactId>
            <version>10.3.0-SNAPSHOT</version>
>>>>>>> 3fb697dd
            <type>war</type>
        </dependency>
    </dependencies>

    <build>
        <plugins>
            <plugin>
                <groupId>com.spotify</groupId>
                <artifactId>dockerfile-maven-plugin</artifactId>
                <version>1.4.9</version>
                <executions>
                    <execution>
                        <id>default</id>
                        <goals>
                            <goal>build</goal>
                        </goals>
                        <phase>package</phase>
                    </execution>
                </executions>
                <configuration>
                    <repository>tesshucom/jpsonic</repository>
                    <tag>${project.version}</tag>
                    <retryCount>0</retryCount>
                </configuration>
            </plugin>
            <plugin>
                <artifactId>maven-dependency-plugin</artifactId>
                <groupId>org.apache.maven.plugins</groupId>
                <configuration>
                    <stripClassifier>true</stripClassifier>
                    <stripVersion>true</stripVersion>
                </configuration>
                <executions>
                    <execution>
                        <id>copy</id>
                        <phase>generate-sources</phase>
                        <goals>
                            <goal>copy-dependencies</goal>
                        </goals>
                    </execution>
                </executions>
            </plugin>
        </plugins>
    </build>

</project><|MERGE_RESOLUTION|>--- conflicted
+++ resolved
@@ -4,15 +4,9 @@
     <modelVersion>4.0.0</modelVersion>
     <parent>
         <relativePath>../../pom.xml</relativePath>
-<<<<<<< HEAD
         <artifactId>jpsonic</artifactId>
-        <version>10.2.1-RELEASE</version>
+        <version>10.3.0-SNAPSHOT</version>
         <groupId>com.tesshu.jpsonic.player</groupId>
-=======
-        <artifactId>airsonic</artifactId>
-        <version>10.3.0-SNAPSHOT</version>
-        <groupId>org.airsonic.player</groupId>
->>>>>>> 3fb697dd
     </parent>
     <packaging>pom</packaging>
     <artifactId>jpsonic-docker</artifactId>
@@ -20,15 +14,9 @@
 
     <dependencies>
         <dependency>
-<<<<<<< HEAD
             <groupId>com.tesshu.jpsonic.player</groupId>
             <artifactId>jpsonic-main</artifactId>
-            <version>10.2.1-RELEASE</version>
-=======
-            <groupId>org.airsonic.player</groupId>
-            <artifactId>airsonic-main</artifactId>
             <version>10.3.0-SNAPSHOT</version>
->>>>>>> 3fb697dd
             <type>war</type>
         </dependency>
     </dependencies>
@@ -49,7 +37,7 @@
                     </execution>
                 </executions>
                 <configuration>
-                    <repository>tesshucom/jpsonic</repository>
+                    <repository>jpsonic/jpsonic</repository>
                     <tag>${project.version}</tag>
                     <retryCount>0</retryCount>
                 </configuration>
