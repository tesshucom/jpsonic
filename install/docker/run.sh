--- conflicted
+++ resolved
@@ -16,18 +16,11 @@
      -Dserver.host=0.0.0.0 \
      -Dserver.port=$JPSONIC_PORT \
      -Dserver.contextPath=$CONTEXT_PATH \
-<<<<<<< HEAD
      -Djpsonic.home=$JPSONIC_DIR/data \
      -Djpsonic.defaultMusicFolder=$JPSONIC_DIR/music \
      -Djpsonic.defaultPodcastFolder=$JPSONIC_DIR/podcasts \
      -Djpsonic.defaultPlaylistFolder=$JPSONIC_DIR/playlists \
-=======
-     -Dairsonic.home=$AIRSONIC_DIR/data \
-     -Dairsonic.defaultMusicFolder=$AIRSONIC_DIR/music \
-     -Dairsonic.defaultPodcastFolder=$AIRSONIC_DIR/podcasts \
-     -Dairsonic.defaultPlaylistFolder=$AIRSONIC_DIR/playlists \
      -DUPNP_PORT=$UPNP_PORT \
->>>>>>> d6264630
      -Djava.awt.headless=true \
      "${java_opts_array[@]}" \
      -jar jpsonic.war "$@"
