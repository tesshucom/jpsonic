--- conflicted
+++ resolved
@@ -5,11 +5,7 @@
     <parent>
         <relativePath>../../../pom.xml</relativePath>
         <artifactId>jpsonic</artifactId>
-<<<<<<< HEAD
-    <version>113.0.3</version>
-=======
     <version>114.0.0-SNAPSHOT</version>
->>>>>>> 3de09a33
         <groupId>com.tesshu.jpsonic.player</groupId>
     </parent>
     <packaging>pom</packaging>
