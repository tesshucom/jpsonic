--- conflicted
+++ resolved
@@ -5,11 +5,7 @@
     <parent>
         <relativePath>../../../pom.xml</relativePath>
         <artifactId>jpsonic</artifactId>
-<<<<<<< HEAD
-        <version>111.4.6</version>
-=======
         <version>111.5.0-SNAPSHOT</version>
->>>>>>> 42733e8a
         <groupId>com.tesshu.jpsonic.player</groupId>
     </parent>
     <packaging>pom</packaging>
