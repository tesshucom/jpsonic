<project xmlns="http://maven.apache.org/POM/4.0.0" xmlns:xsi="http://www.w3.org/2001/XMLSchema-instance"
         xsi:schemaLocation="http://maven.apache.org/POM/4.0.0 http://maven.apache.org/maven-v4_0_0.xsd">

    <modelVersion>4.0.0</modelVersion>
    <artifactId>jpsonic-main</artifactId>
    <packaging>war</packaging>
    <name>Jpsonic Main</name>

    <parent>
        <groupId>com.tesshu.jpsonic.player</groupId>
        <artifactId>jpsonic</artifactId>
        <version>10.6.0-SNAPSHOT</version>
    </parent>

    <properties>
        <chameleon.version>1.2.1-RELEASE</chameleon.version>
        <tomcat.server.scope>provided</tomcat.server.scope>
<<<<<<< HEAD
        <jpsonic.version>107.2.0-SNAPSHOT</jpsonic.version>
        <jetty.version>9.4.24.v20191120</jetty.version>
=======
        <jpsonic.version>107.1.0-RELEASE</jpsonic.version>
        <jetty.version>9.4.27.v20200227</jetty.version>
>>>>>>> 643a66ee
    </properties>

    <dependencies>

        <dependency>
            <groupId>com.tesshu.jpsonic.player</groupId>
            <artifactId>subsonic-rest-api</artifactId>
            <version>${project.version}</version>
        </dependency>

        <dependency>
            <groupId>com.tesshu.jpsonic.player</groupId>
            <artifactId>jpsonic-sonos-api</artifactId>
            <version>${project.version}</version>
        </dependency>

        <dependency>
            <groupId>com.tesshu.jpsonic.player</groupId>
            <artifactId>jpsonic-upnp-template</artifactId>
            <version>${project.version}</version>
        </dependency>

        <!-- Java Audio Player and needed dependencies
         -->
        <dependency>
            <groupId>com.github.biconou</groupId>
            <artifactId>AudioPlayer</artifactId>
            <version>0.2.5</version>
            <exclusions>
                <exclusion>
                    <groupId>org.slf4j</groupId>
                    <artifactId>slf4j-simple</artifactId>
                </exclusion>
                <exclusion>
                    <groupId>commons-io</groupId>
                    <artifactId>commons-io</artifactId>
                </exclusion>
            </exclusions>
        </dependency>
        <!-- -->

        <!-- Metrics
             Metrics is a cool framework used here
             to compute musures and statistics during automated testing
         -->
        <dependency>
            <groupId>io.dropwizard.metrics</groupId>
            <artifactId>metrics-core</artifactId>
        </dependency>
        <!-- END Metrics -->

        <!-- Spring -->
        <dependency>
            <groupId>org.springframework.boot</groupId>
            <artifactId>spring-boot-starter-web</artifactId>
            <exclusions>
                <exclusion>
                    <groupId>org.springframework.boot</groupId>
                    <artifactId>spring-boot-starter-tomcat</artifactId>
                </exclusion>
            </exclusions>
        </dependency>
        <dependency>
            <groupId>javax.servlet.jsp</groupId>
            <artifactId>javax.servlet.jsp-api</artifactId>
            <version>2.3.3</version>
            <scope>provided</scope>
        </dependency>
        <dependency>
            <groupId>org.springframework.boot</groupId>
            <artifactId>spring-boot-starter-jdbc</artifactId>
        </dependency>
        <dependency>
            <groupId>org.springframework.boot</groupId>
            <artifactId>spring-boot-starter-security</artifactId>
        </dependency>
        <dependency>
            <groupId>org.springframework.boot</groupId>
            <artifactId>spring-boot-starter-test</artifactId>
            <scope>test</scope>
        </dependency>
        <dependency>
            <groupId>org.springframework.security</groupId>
            <artifactId>spring-security-test</artifactId>
            <scope>test</scope>
        </dependency>
        <dependency>
            <groupId>org.springframework.security</groupId>
            <artifactId>spring-security-ldap</artifactId>
        </dependency>
        <dependency>
            <groupId>com.auth0</groupId>
            <artifactId>java-jwt</artifactId>
            <version>3.10.0</version>
        </dependency>
        <dependency>
            <groupId>org.springframework.ldap</groupId>
            <artifactId>spring-ldap-core</artifactId>
        </dependency>
        <dependency>
            <groupId>org.springframework.security</groupId>
            <artifactId>spring-security-taglibs</artifactId>
        </dependency>
        <!-- END Spring -->

        <!-- taglibs -->
        <dependency>
            <groupId>org.apache.taglibs</groupId>
            <artifactId>taglibs-standard-impl</artifactId>
            <version>1.2.5</version>
        </dependency>
        <dependency>
            <groupId>taglibs</groupId>
            <artifactId>string</artifactId>
            <version>1.1.0</version>
            <scope>runtime</scope>
        </dependency>
        <!-- END taglibs -->

        <dependency>
            <groupId>org.apache.lucene</groupId>
            <artifactId>lucene-core</artifactId>
            <version>8.4.1</version>
        </dependency>
        <dependency>
            <groupId>org.apache.lucene</groupId>
            <artifactId>lucene-analyzers-common</artifactId>
            <version>8.4.1</version>
        </dependency>
        <dependency>
            <groupId>org.apache.lucene</groupId>
            <artifactId>lucene-misc</artifactId>
            <version>8.4.1</version>
        </dependency>
        <dependency>
            <groupId>org.antlr</groupId>
            <artifactId>antlr4-runtime</artifactId>
        </dependency>
        <dependency>
            <groupId>org.apache.ant</groupId>
            <artifactId>ant</artifactId>
            <scope>runtime</scope>
        </dependency>

        <!-- connection pool manager, fixes #860 (external database performance) -->  
        <dependency>
            <groupId>org.apache.commons</groupId>
            <artifactId>commons-dbcp2</artifactId>
            <version>2.7.0</version>
            <!-- this wants to pull in commons-logging v1.2 which conflicts with other dependencies -->
            <exclusions>
                <exclusion>
                    <groupId>commons-logging</groupId>
                    <artifactId>commons-logging</artifactId>
                </exclusion>
            </exclusions>
        </dependency>

        <dependency>
            <groupId>org.apache.commons</groupId>
            <artifactId>commons-collections4</artifactId>
            <version>4.4</version>
        </dependency>

        <dependency>
            <groupId>commons-fileupload</groupId>
            <artifactId>commons-fileupload</artifactId>
            <version>1.4</version>
        </dependency>

        <dependency>
            <groupId>commons-codec</groupId>
            <artifactId>commons-codec</artifactId>
        </dependency>

        <dependency>
            <groupId>commons-io</groupId>
            <artifactId>commons-io</artifactId>
        </dependency>

        <dependency>
            <groupId>commons-lang</groupId>
            <artifactId>commons-lang</artifactId>
            <version>2.6</version>
        </dependency>

        <dependency>
            <groupId>org.apache.commons</groupId>
            <artifactId>commons-lang3</artifactId>
        </dependency>

        <dependency>
            <groupId>com.google.code.findbugs</groupId>
            <artifactId>jsr305</artifactId>
            <version>3.0.2</version>
        </dependency>

        <dependency>
            <groupId>com.google.guava</groupId>
            <artifactId>guava</artifactId>
        </dependency>
		<dependency>
			<groupId>org.checkerframework</groupId>
			<artifactId>checker-qual</artifactId>
			<scope>compile</scope>
			<version>2.10.0</version>
		</dependency>

        <dependency>
            <groupId>org.apache.httpcomponents</groupId>
            <artifactId>httpcore</artifactId>
        </dependency>

        <dependency>
            <groupId>org.apache.httpcomponents</groupId>
            <artifactId>httpclient</artifactId>
        </dependency>

        <dependency>
            <groupId>hsqldb</groupId>
            <artifactId>hsqldb</artifactId>
            <version>1.8.0.7</version>
            <scope>runtime</scope>
        </dependency>

        <dependency>
            <groupId>org.directwebremoting</groupId>
            <artifactId>dwr</artifactId>
            <version>3.0.rc1</version>
        </dependency>

        <!--Needed by dwr-->
        <dependency>
            <groupId>com.yahoo.platform.yui</groupId>
            <artifactId>yuicompressor</artifactId>
            <version>2.4.8</version>
            <scope>runtime</scope>
            <!-- Necessary to avoid StringIndexOutOfBoundsException when running as a JAR -->
            <!-- See: https://github.com/yui/yuicompressor/issues/161 -->
            <!-- See also: https://stackoverflow.com/questions/8429095 -->
            <exclusions>
              <exclusion>
                <artifactId>js</artifactId>
                <groupId>rhino</groupId>
              </exclusion>
            </exclusions>
        </dependency>

        <dependency>
            <groupId>net.jthink</groupId>
            <artifactId>jaudiotagger</artifactId>
            <version>2.2.5</version>
        </dependency>

        <dependency>
            <groupId>org.jfree</groupId>
            <artifactId>jfreechart</artifactId>
            <version>1.5.0</version>
            <exclusions>
                <exclusion>
                    <groupId>junit</groupId>
                    <artifactId>junit</artifactId>
                </exclusion>
                <exclusion>
                    <groupId>gnujaxp</groupId>
                    <artifactId>gnujaxp</artifactId>
                </exclusion>
            </exclusions>
        </dependency>

        <dependency>
            <groupId>org.jdom</groupId>
            <artifactId>jdom</artifactId>
            <version>2.0.2</version>
        </dependency>

        <dependency>
            <groupId>net.sf.ehcache</groupId>
            <artifactId>ehcache-core</artifactId>
            <version>2.6.11</version>
        </dependency>

        <dependency>
            <groupId>org.eclipse.persistence</groupId>
            <artifactId>org.eclipse.persistence.moxy</artifactId>
            <version>2.7.6</version>
        </dependency>

        <dependency>
            <groupId>javax.servlet</groupId>
            <artifactId>javax.servlet-api</artifactId>
            <scope>provided</scope>
        </dependency>

        <dependency>
            <groupId>javax.servlet</groupId>
            <artifactId>jstl</artifactId>
            <scope>runtime</scope>
        </dependency>

        <dependency>
            <groupId>stax</groupId>
            <artifactId>stax-api</artifactId>
            <version>1.0.1</version>
        </dependency>

        <dependency>
            <groupId>javax.mail</groupId>
            <artifactId>javax.mail-api</artifactId>
        </dependency>

        <dependency>
            <groupId>com.hoodcomputing</groupId>
            <artifactId>natpmp</artifactId>
            <version>0.1</version>
        </dependency>

        <dependency>
            <groupId>junit</groupId>
            <artifactId>junit</artifactId>
            <scope>test</scope>
        </dependency>

        <dependency>
            <groupId>org.springframework</groupId>
            <artifactId>spring-test</artifactId>
            <scope>test</scope>
        </dependency>

        <dependency>
            <groupId>org.mockito</groupId>
            <artifactId>mockito-core</artifactId>
            <scope>test</scope>
        </dependency>
        <dependency>
            <groupId>org.assertj</groupId>
            <artifactId>assertj-core</artifactId>
            <scope>test</scope>
        </dependency>

        <!-- UPNP / DLNA -->
        <dependency>
            <groupId>org.fourthline.cling</groupId>
            <artifactId>cling-core</artifactId>
            <version>2.0.1</version>
        </dependency>

        <dependency>
            <groupId>org.fourthline.cling</groupId>
            <artifactId>cling-support</artifactId>
            <version>2.0.1</version>
        </dependency>

        <dependency>
            <groupId>org.seamless</groupId>
            <artifactId>seamless-util</artifactId>
            <version>1.1.0</version>
        </dependency>

        <dependency>
            <groupId>de.u-mass</groupId>
            <artifactId>lastfm-java</artifactId>
            <version>0.1.2</version>
        </dependency>

        <dependency>
            <groupId>de.triology.recaptchav2-java</groupId>
            <artifactId>recaptchav2-java</artifactId>
            <version>1.0.3</version>
        </dependency>

        <!-- SONOS API / WSDL SUPPORT -->
        <dependency>
            <groupId>org.apache.cxf</groupId>
            <artifactId>cxf-rt-transports-http</artifactId>
            <version>${cxf.version}</version>
            <exclusions>
                <exclusion>
                    <groupId>org.springframework</groupId>
                    <artifactId>spring-web</artifactId>
                </exclusion>
            </exclusions>
        </dependency>

        <dependency>
            <groupId>org.apache.cxf</groupId>
            <artifactId>cxf-core</artifactId>
            <version>${cxf.version}</version>
        </dependency>

        <dependency>
            <groupId>org.apache.cxf</groupId>
            <artifactId>cxf-rt-frontend-jaxws</artifactId>
            <version>${cxf.version}</version>
        </dependency>

        <dependency>
            <groupId>org.apache.cxf</groupId>
            <artifactId>cxf-rt-bindings-soap</artifactId>
            <version>${cxf.version}</version>
        </dependency>

        <dependency>
            <groupId>org.apache.cxf</groupId>
            <artifactId>cxf-rt-databinding-jaxb</artifactId>
            <version>${cxf.version}</version>
        </dependency>


        <dependency>
            <groupId>org.apache.commons</groupId>
            <artifactId>commons-configuration2</artifactId>
            <version>2.6</version>
            <exclusions>
                <exclusion>
                    <groupId>commons-logging</groupId>
                    <artifactId>commons-logging</artifactId>
                </exclusion>
            </exclusions>
        </dependency>
        <!-- Fixes liquibase not using slf4j -->
        <dependency>
            <groupId>com.mattbertolini</groupId>
            <artifactId>liquibase-slf4j</artifactId>
            <version>2.0.0</version>
            <scope>runtime</scope>
        </dependency>
        <dependency>
            <groupId>commons-beanutils</groupId>
            <artifactId>commons-beanutils</artifactId>
            <version>1.9.4</version>
            <!-- commons-configuration2 requires during runtime -->
            <scope>runtime</scope>
            <exclusions>
                <exclusion>
                    <groupId>commons-logging</groupId>
                    <artifactId>commons-logging</artifactId>
                </exclusion>
            </exclusions>
        </dependency>

        <dependency>
            <groupId>org.liquibase</groupId>
            <artifactId>liquibase-core</artifactId>
        </dependency>

        <dependency>
            <groupId>org.apache.maven</groupId>
            <artifactId>maven-artifact</artifactId>
            <version>3.6.3</version>
        </dependency>

        <dependency>
            <groupId>com.github.muff1nman.chameleon</groupId>
            <artifactId>core</artifactId>
            <version>${chameleon.version}</version>
            <exclusions>
                <exclusion>
                    <groupId>commons-logging</groupId>
                    <artifactId>commons-logging</artifactId>
                </exclusion>
            </exclusions>
        </dependency>

        <dependency>
            <groupId>com.github.muff1nman.chameleon</groupId>
            <artifactId>playlist-xspf</artifactId>
            <version>${chameleon.version}</version>
            <scope>compile</scope>
            <exclusions>
                <exclusion>
                    <groupId>commons-logging</groupId>
                    <artifactId>commons-logging</artifactId>
                </exclusion>
            </exclusions>
        </dependency>

        <dependency>
            <groupId>com.github.muff1nman.chameleon</groupId>
            <artifactId>playlist-all</artifactId>
            <version>${chameleon.version}</version>
            <scope>runtime</scope>
            <exclusions>
                <exclusion>
                    <groupId>commons-logging</groupId>
                    <artifactId>commons-logging</artifactId>
                </exclusion>
            </exclusions>
        </dependency>

        <dependency>
            <groupId>javax.validation</groupId>
            <artifactId>validation-api</artifactId>
        </dependency>

        <dependency>
            <groupId>org.slf4j</groupId>
            <artifactId>slf4j-api</artifactId>
        </dependency>

        <!-- Embedded tomcat -->
        <dependency>
            <groupId>org.springframework.boot</groupId>
            <artifactId>spring-boot-starter-tomcat</artifactId>
            <scope>${tomcat.server.scope}</scope>
        </dependency>
        <dependency>
            <groupId>org.apache.tomcat.embed</groupId>
            <artifactId>tomcat-embed-jasper</artifactId>
            <scope>${tomcat.server.scope}</scope>
        </dependency>
        <!-- Embedded Jetty -->
        <dependency>
            <groupId>org.springframework.boot</groupId>
            <artifactId>spring-boot-starter-jetty</artifactId>
            <scope>provided</scope>
        </dependency>
        <dependency>
            <groupId>org.eclipse.jetty</groupId>
            <artifactId>apache-jsp</artifactId>
            <version>${jetty.version}</version>
            <scope>provided</scope>
        </dependency>

        <!-- Provided by the servlet container, but found by dependency:analyze even if used via reflection -->
        <dependency>
          <groupId>org.eclipse.jetty</groupId>
          <artifactId>jetty-io</artifactId>
          <scope>provided</scope>
        </dependency>

        <dependency>
            <groupId>com.fasterxml.jackson.core</groupId>
            <artifactId>jackson-core</artifactId>
        </dependency>
        <dependency>
            <groupId>com.fasterxml.jackson.core</groupId>
            <artifactId>jackson-databind</artifactId>
        </dependency>
        <dependency>
            <groupId>com.sun.mail</groupId>
            <artifactId>javax.mail</artifactId>
            <scope>runtime</scope>
        </dependency>
        <dependency>
            <groupId>javax.annotation</groupId>
            <artifactId>javax.annotation-api</artifactId>
            <scope>runtime</scope>
        </dependency>
        <dependency>
            <groupId>javax.xml.ws</groupId>
            <artifactId>jaxws-api</artifactId>
        </dependency>
        <dependency>
            <groupId>javax.xml.bind</groupId>
            <artifactId>jaxb-api</artifactId>
            <scope>compile</scope>
        </dependency>
        <dependency>
            <groupId>jakarta.xml.bind</groupId>
            <artifactId>jakarta.xml.bind-api</artifactId>
            <version>2.3.2</version>
            <scope>runtime</scope>
        </dependency>
        <dependency>
            <groupId>org.postgresql</groupId>
            <artifactId>postgresql</artifactId>
            <version>42.2.10</version>
            <scope>runtime</scope>
        </dependency>
        <dependency>
            <groupId>mysql</groupId>
            <artifactId>mysql-connector-java</artifactId>
            <version>8.0.19</version>
            <scope>runtime</scope>
        </dependency>
        <dependency>
            <groupId>org.mariadb.jdbc</groupId>
            <artifactId>mariadb-java-client</artifactId>
            <version>2.5.4</version>
            <scope>runtime</scope>
        </dependency>
        <dependency>
            <groupId>org.hamcrest</groupId>
            <artifactId>hamcrest-core</artifactId>
            <scope>test</scope>
        </dependency>
        <dependency>
            <groupId>com.atilika.kuromoji</groupId>
            <artifactId>kuromoji-ipadic</artifactId>
            <version>0.9.0</version>
        </dependency>
        <dependency>
            <groupId>com.ibm.icu</groupId>
            <artifactId>icu4j</artifactId>
            <version>61.1</version>
        </dependency>
        <dependency>
            <groupId>org.apache.lucene</groupId>
            <artifactId>lucene-analyzers-kuromoji</artifactId>
            <version>8.4.1</version>
        </dependency>
    </dependencies>

    <build>
        <finalName>jpsonic</finalName>
        <plugins>
            <plugin>
                <groupId>org.apache.maven.plugins</groupId>
                <artifactId>maven-checkstyle-plugin</artifactId>
            </plugin>
            <plugin>
                <groupId>org.apache.maven.plugins</groupId>
                <artifactId>maven-pmd-plugin</artifactId>
                <configuration>
                    <language>jsp</language>
                    <rulesets>
                        <ruleset>/category/jsp/codestyle.xml</ruleset>
                        <ruleset>/category/jsp/errorprone.xml</ruleset>
                    </rulesets>
                    <includes>
                        <include>**/*.jsp</include>
                        <include>**/*.jspf</include>
                    </includes>
                    <compileSourceRoots>
                        <compileSourceRoot>${basedir}/src/main/webapp/WEB-INF/jsp</compileSourceRoot>
                    </compileSourceRoots>
                </configuration>
            </plugin>
            <plugin>
                <groupId>org.springframework.boot</groupId>
                <artifactId>spring-boot-maven-plugin</artifactId>
                <version>1.5.22.RELEASE</version>
                <configuration>
                    <mainClass>org.airsonic.player.Application</mainClass>
                    <layout>WAR</layout>
                    <excludeGroupIds>${boot.group.excludes}</excludeGroupIds>
                    <excludeArtifactIds>${boot.artifact.excludes}</excludeArtifactIds>
                </configuration>
                <executions>
                    <execution>
                        <goals>
                            <goal>repackage</goal>
                        </goals>
                    </execution>
                </executions>
            </plugin>
            <plugin>
                <groupId>org.apache.maven.plugins</groupId>
                <artifactId>maven-surefire-plugin</artifactId>
                <configuration>
                    <reuseForks>false</reuseForks>
                    <!-- #1186 Temporarily skip a test. -->
                    <excludes>
                        <exclude>org.airsonic.player.service.InternetRadioServiceTest</exclude>
                    </excludes>
                </configuration>
            </plugin>
            <plugin>
                <groupId>org.codehaus.mojo</groupId>
                <artifactId>buildnumber-maven-plugin</artifactId>
                <executions>
                    <execution>
                        <phase>validate</phase>
                        <goals>
                            <goal>create</goal>
                        </goals>
                    </execution>
                </executions>
                <configuration>
                    <doCheck>false</doCheck>
                    <doUpdate>false</doUpdate>
                    <revisionOnScmFailure>Unversioned</revisionOnScmFailure>
                </configuration>
            </plugin>
            <plugin>
                <groupId>org.apache.maven.plugins</groupId>
                <artifactId>maven-antrun-plugin</artifactId>
                <executions>
                    <execution>
                        <phase>generate-resources</phase>
                        <configuration>
                            <target>
                                <tstamp/>
                                <copy file="${basedir}/src/main/resources/org/airsonic/player/i18n/ResourceBundle_en.properties"
                                      tofile="${project.build.directory}/classes/org/airsonic/player/i18n/ResourceBundle.properties"/>
                                <echo file="${project.build.directory}/classes/build_number.txt">${buildNumber}</echo>
                                <!--suppress MavenModelInspection -->
                                <echo file="${project.build.directory}/classes/build_date.txt">${DSTAMP}</echo>
                                <echo file="${project.build.directory}/classes/version.txt">${jpsonic.version}</echo>
                            </target>
                        </configuration>
                        <goals>
                            <goal>run</goal>
                        </goals>
                    </execution>
                </executions>
            </plugin>
            <plugin>
                <groupId>org.owasp</groupId>
                <artifactId>dependency-check-maven</artifactId>
            </plugin>
            <plugin>
                <groupId>net.nicoulaj.maven.plugins</groupId>
                <artifactId>checksum-maven-plugin</artifactId>
            </plugin>
            <!-- @see #367
            <plugin>
                <groupId>org.eclipse.jetty</groupId>
                <artifactId>jetty-jspc-maven-plugin</artifactId>
                <version>${jetty.version}</version>
                <executions>
                    <execution>
                        <id>jspc</id>
                        <goals>
                            <goal>jspc</goal>
                        </goals>
                        <phase>compile</phase>
                        <configuration>
                            < Since we are using spring boot - we do not have a web.xml so there is no sense
                            enabling merging. Furthermore, we output the webXmlFragment to the target/classes
                            directory such that it will be on the classpath for use during runtime >
                            <mergeFragment>false</mergeFragment>
                            <webXmlFragment>${project.build.outputDirectory}/precompiled-jsp-web.xml</webXmlFragment>
                        </configuration>
                    </execution>
                </executions>
            </plugin>
             -->
        </plugins>
    </build>
    <reporting>
        <plugins>
            <plugin>
                <groupId>org.apache.maven.plugins</groupId>
                <artifactId>maven-jxr-plugin</artifactId>
                <version>3.0.0</version>
            </plugin>
        </plugins>
    </reporting>
    <profiles>
        <profile>
            <id>tomcat-embed</id>
            <activation>
                <activeByDefault>true</activeByDefault>
            </activation>
            <properties>
                <boot.group.excludes>org.eclipse.jetty,org.eclipse.jetty.websocket,org.mortbay.jasper,org.eclipse.jetty.toolchain,org.ow2.asm</boot.group.excludes>
                <boot.artifact.excludes>spring-boot-starter-jetty,apache-jsp</boot.artifact.excludes>
            </properties>
        </profile>
        <profile>
            <id>jetty-embed</id>
            <properties>
                <boot.group.excludes>org.apache.tomcat.embed</boot.group.excludes>
                <!-- @see #367 -->
                <boot.artifact.excludes>spring-boot-starter-tomcat</boot.artifact.excludes>
            </properties>
        </profile>
        <profile>
            <id>ide-tomcat-embed</id>
            <properties>
                <tomcat.server.scope>compile</tomcat.server.scope>
            </properties>
        </profile>
    </profiles>
</project><|MERGE_RESOLUTION|>--- conflicted
+++ resolved
@@ -15,13 +15,8 @@
     <properties>
         <chameleon.version>1.2.1-RELEASE</chameleon.version>
         <tomcat.server.scope>provided</tomcat.server.scope>
-<<<<<<< HEAD
         <jpsonic.version>107.2.0-SNAPSHOT</jpsonic.version>
-        <jetty.version>9.4.24.v20191120</jetty.version>
-=======
-        <jpsonic.version>107.1.0-RELEASE</jpsonic.version>
         <jetty.version>9.4.27.v20200227</jetty.version>
->>>>>>> 643a66ee
     </properties>
 
     <dependencies>
@@ -654,7 +649,7 @@
             <plugin>
                 <groupId>org.springframework.boot</groupId>
                 <artifactId>spring-boot-maven-plugin</artifactId>
-                <version>1.5.22.RELEASE</version>
+                <version>1.5.21.RELEASE</version>
                 <configuration>
                     <mainClass>org.airsonic.player.Application</mainClass>
                     <layout>WAR</layout>
