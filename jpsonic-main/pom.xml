--- conflicted
+++ resolved
@@ -9,11 +9,7 @@
     <parent>
         <groupId>com.tesshu.jpsonic.player</groupId>
         <artifactId>jpsonic</artifactId>
-<<<<<<< HEAD
-        <version>111.6.3</version>
-=======
-        <version>112.0.0-SNAPSHOT</version>
->>>>>>> a8f01256
+    <version>112.0.0-SNAPSHOT</version>
     </parent>
 
     <properties>
