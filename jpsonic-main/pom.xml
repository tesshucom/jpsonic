--- conflicted
+++ resolved
@@ -15,13 +15,8 @@
     <properties>
         <chameleon.version>1.2.1-RELEASE</chameleon.version>
         <tomcat.server.scope>provided</tomcat.server.scope>
-<<<<<<< HEAD
         <jpsonic.version>109.1.0-SNAPSHOT</jpsonic.version>
-        <jetty.version>9.4.28.v20200408</jetty.version>
-=======
-        <jpsonic.version>109.0.0-RELEASE</jpsonic.version>
         <apache-jsp.version>9.4.30.v20200611</apache-jsp.version>
->>>>>>> 71a3956d
         <lucene.version>8.5.1</lucene.version>
     </properties>
 
@@ -758,7 +753,7 @@
             <plugin>
                 <groupId>org.eclipse.jetty</groupId>
                 <artifactId>jetty-jspc-maven-plugin</artifactId>
-                <version>${jetty.version}</version>
+                <version>${apache-jsp.version}</version>
                 <executions>
                     <execution>
                         <id>jspc</id>
