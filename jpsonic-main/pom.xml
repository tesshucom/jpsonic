--- conflicted
+++ resolved
@@ -15,12 +15,8 @@
     <properties>
         <chameleon.version>1.2.1-RELEASE</chameleon.version>
         <tomcat.server.scope>provided</tomcat.server.scope>
-<<<<<<< HEAD
         <tomcat.version>8.5.40</tomcat.version>
         <jpsonic.version>102.0.0-SNAPSHOT</jpsonic.version>
-=======
-        <jpsonic.version>101.2.0-SNAPSHOT</jpsonic.version>
->>>>>>> 7c177851
     </properties>
 
     <dependencies>
