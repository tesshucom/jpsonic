<project xmlns="http://maven.apache.org/POM/4.0.0" xmlns:xsi="http://www.w3.org/2001/XMLSchema-instance"
         xsi:schemaLocation="http://maven.apache.org/POM/4.0.0 http://maven.apache.org/maven-v4_0_0.xsd">

    <modelVersion>4.0.0</modelVersion>
    <artifactId>jpsonic-main</artifactId>
    <packaging>war</packaging>
    <name>Jpsonic Main</name>

    <parent>
        <groupId>com.tesshu.jpsonic.player</groupId>
        <artifactId>jpsonic</artifactId>
<<<<<<< HEAD
    <version>112.2.14</version>
=======
    <version>113.0.0-SNAPSHOT</version>
>>>>>>> 66b18070
    </parent>

    <properties>
        <chameleon.version>1.2.1-RELEASE</chameleon.version>
        <tomcat.server.scope>provided</tomcat.server.scope>
        <lucene.version>9.9.0</lucene.version>
    </properties>

    <dependencies>

        <dependency>
            <groupId>com.tesshu.jpsonic.player</groupId>
            <artifactId>subsonic-rest-api</artifactId>
            <version>${project.version}</version>
        </dependency>

        <dependency>
            <groupId>com.tesshu.jpsonic.player</groupId>
            <artifactId>jpsonic-upnp-template</artifactId>
            <version>${project.version}</version>
        </dependency>

        <!-- Metrics
             Metrics is a cool framework used here
             to compute musures and statistics during automated testing
         -->
        <dependency>
            <groupId>io.dropwizard.metrics</groupId>
            <artifactId>metrics-core</artifactId>
        </dependency>
        <dependency>
            <groupId>io.dropwizard.metrics</groupId>
            <artifactId>metrics-jmx</artifactId>
        </dependency>
        <!-- END Metrics -->

        <!-- Spring -->
        <dependency>
            <groupId>org.springframework.boot</groupId>
            <artifactId>spring-boot-starter-validation</artifactId>
        </dependency>
        <dependency>
            <groupId>org.springframework.boot</groupId>
            <artifactId>spring-boot-starter</artifactId>
            <exclusions>
                <exclusion>
                    <groupId>org.yaml</groupId>
                    <artifactId>snakeyaml</artifactId>
                </exclusion>
            </exclusions>
        </dependency>
        <dependency>
            <groupId>org.springframework.boot</groupId>
            <artifactId>spring-boot-starter-web</artifactId>
            <exclusions>
                <exclusion>
                    <groupId>org.springframework.boot</groupId>
                    <artifactId>spring-boot-starter-tomcat</artifactId>
                </exclusion>
            </exclusions>
        </dependency>
        <dependency>
            <groupId>jakarta.servlet.jsp</groupId>
            <artifactId>jakarta.servlet.jsp-api</artifactId>
            <version>3.1.1</version>
            <scope>provided</scope>
        </dependency>
        <dependency>
            <groupId>org.springframework.boot</groupId>
            <artifactId>spring-boot-starter-jdbc</artifactId>
            <exclusions>
                <exclusion>
                    <groupId>com.zaxxer</groupId>
                    <artifactId>HikariCP</artifactId>
                </exclusion>
            </exclusions>
        </dependency>
        <dependency>
            <groupId>com.zaxxer</groupId>
            <artifactId>HikariCP</artifactId>
            <version>5.1.0</version><!--$NO-MVN-MAN-VER$-->
        </dependency>
        <dependency>
            <groupId>org.springframework.boot</groupId>
            <artifactId>spring-boot-starter-security</artifactId>
            <exclusions>
                <exclusion>
                    <groupId>org.jetbrains.kotlin</groupId>
                    <artifactId>kotlin-stdlib-jdk8</artifactId>
                </exclusion>
                <exclusion>
                    <groupId>org.jetbrains.kotlin</groupId>
                    <artifactId>kotlin-stdlib</artifactId>
                </exclusion>
                <exclusion>
                    <groupId>org.jetbrains.kotlin</groupId>
                    <artifactId>kotlin-reflect</artifactId>
                </exclusion>
            </exclusions>
        </dependency>
        <dependency>
            <groupId>org.springframework.boot</groupId>
            <artifactId>spring-boot-starter-test</artifactId>
            <scope>test</scope>
        </dependency>
        <dependency>
            <groupId>org.springframework.security</groupId>
            <artifactId>spring-security-test</artifactId>
            <scope>test</scope>
        </dependency>
        <dependency>
            <groupId>org.springframework.security</groupId>
            <artifactId>spring-security-ldap</artifactId>
        </dependency>
        <dependency>
            <groupId>com.auth0</groupId>
            <artifactId>java-jwt</artifactId>
            <version>4.3.0</version>
        </dependency>
        <dependency>
            <groupId>org.springframework.ldap</groupId>
            <artifactId>spring-ldap-core</artifactId>
        </dependency>
        <dependency>
            <groupId>org.springframework.security</groupId>
            <artifactId>spring-security-taglibs</artifactId>
        </dependency>
        <!-- END Spring -->

        <!-- taglibs -->
        <dependency>
            <groupId>org.apache.taglibs</groupId>
            <artifactId>taglibs-standard-impl</artifactId>
            <version>1.2.5</version>
        </dependency>
        <dependency>
            <groupId>taglibs</groupId>
            <artifactId>string</artifactId>
            <version>1.1.0</version>
            <scope>runtime</scope>
        </dependency>
        <!-- END taglibs -->

        <dependency>
            <groupId>org.apache.lucene</groupId>
            <artifactId>lucene-core</artifactId>
            <version>${lucene.version}</version>
        </dependency>
        <dependency>
            <groupId>org.apache.lucene</groupId>
            <artifactId>lucene-analysis-common</artifactId>
            <version>${lucene.version}</version>
        </dependency>
        <dependency>
            <groupId>org.apache.lucene</groupId>
            <artifactId>lucene-misc</artifactId>
            <version>${lucene.version}</version>
        </dependency>
        <dependency>
            <groupId>org.apache.lucene</groupId>
            <artifactId>lucene-analysis-kuromoji</artifactId>
            <version>${lucene.version}</version>
        </dependency>
        <dependency>
            <groupId>com.atilika.kuromoji</groupId>
            <artifactId>kuromoji-ipadic</artifactId>
            <version>0.9.0</version>
        </dependency>
        <dependency>
            <groupId>com.ibm.icu</groupId>
            <artifactId>icu4j</artifactId>
            <version>74.1</version>
        </dependency>

        <dependency>
            <groupId>org.antlr</groupId>
            <artifactId>antlr4-runtime</artifactId>
        </dependency>
        <dependency>
            <groupId>org.apache.ant</groupId>
            <artifactId>ant</artifactId>
            <scope>runtime</scope>
        </dependency>

        <dependency>
            <groupId>org.apache.commons</groupId>
            <artifactId>commons-collections4</artifactId>
            <version>4.4</version>
        </dependency>

        <dependency>
            <groupId>commons-fileupload</groupId>
            <artifactId>commons-fileupload</artifactId>
            <version>1.5</version>
        </dependency>

        <dependency>
            <groupId>commons-codec</groupId>
            <artifactId>commons-codec</artifactId>
        </dependency>

        <dependency>
            <groupId>commons-io</groupId>
            <artifactId>commons-io</artifactId>
        </dependency>

        <dependency>
            <groupId>commons-net</groupId>
            <artifactId>commons-net</artifactId>
        </dependency>

        <dependency>
            <groupId>org.apache.commons</groupId>
            <artifactId>commons-lang3</artifactId>
        </dependency>
        <dependency>
            <groupId>org.apache.commons</groupId>
            <artifactId>commons-text</artifactId>
        </dependency>

        <dependency>
            <groupId>com.google.code.findbugs</groupId>
            <artifactId>jsr305</artifactId>
            <version>3.0.2</version>
        </dependency>

        <dependency>
            <groupId>org.checkerframework</groupId>
            <artifactId>checker-qual</artifactId>
        </dependency>

        <dependency>
            <groupId>org.apache.httpcomponents</groupId>
            <artifactId>httpcore</artifactId>
        </dependency>

        <dependency>
            <groupId>org.apache.httpcomponents</groupId>
            <artifactId>httpclient</artifactId>
        </dependency>

        <dependency>
            <groupId>org.hsqldb</groupId>
            <artifactId>hsqldb</artifactId>
            <scope>compile</scope>
        </dependency>

        <dependency>
            <groupId>org.directwebremoting</groupId>
            <artifactId>dwr</artifactId>
            <!-- Only 3.0.2-RELEASE is available. #1630 -->
            <version>3.0.2-RELEASE</version>
        </dependency>

        <!--Needed by dwr-->
        <dependency>
            <groupId>com.yahoo.platform.yui</groupId>
            <artifactId>yuicompressor</artifactId>
            <version>2.4.8</version>
            <scope>runtime</scope>
            <!-- Necessary to avoid StringIndexOutOfBoundsException when running as a JAR -->
            <!-- See: https://github.com/yui/yuicompressor/issues/161 -->
            <!-- See also: https://stackoverflow.com/questions/8429095 -->
            <exclusions>
              <exclusion>
                <artifactId>js</artifactId>
                <groupId>rhino</groupId>
              </exclusion>
            </exclusions>
        </dependency>

        <dependency>
            <groupId>net.jthink</groupId>
            <artifactId>jaudiotagger</artifactId>
            <version>3.0.1</version>
        </dependency>

        <dependency>
            <groupId>org.jfree</groupId>
            <artifactId>jfreechart</artifactId>
            <version>1.5.4</version>
            <exclusions>
                <exclusion>
                    <groupId>junit</groupId>
                    <artifactId>junit</artifactId>
                </exclusion>
                <exclusion>
                    <groupId>gnujaxp</groupId>
                    <artifactId>gnujaxp</artifactId>
                </exclusion>
            </exclusions>
        </dependency>

        <dependency>
            <groupId>org.jdom</groupId>
            <artifactId>jdom2</artifactId>
        </dependency>

        <dependency>
            <groupId>net.sf.ehcache</groupId>
            <artifactId>ehcache-core</artifactId>
            <version>2.6.11</version>
        </dependency>

        <dependency>
            <groupId>org.eclipse.persistence</groupId>
            <artifactId>org.eclipse.persistence.moxy</artifactId>
            <version>2.7.13</version>
        </dependency>

        <dependency>
            <groupId>jakarta.servlet</groupId>
            <artifactId>jakarta.servlet-api</artifactId>
            <scope>provided</scope>
        </dependency>
        <dependency>
            <groupId>jakarta.servlet.jsp.jstl</groupId>
            <artifactId>jakarta.servlet.jsp.jstl-api</artifactId>
        </dependency>

        <dependency>
            <groupId>jakarta.mail</groupId>
            <artifactId>jakarta.mail-api</artifactId>
        </dependency>

        <dependency>
            <groupId>com.hoodcomputing</groupId>
            <artifactId>natpmp</artifactId>
            <version>0.1</version>
        </dependency>

        <dependency>
            <groupId>org.assertj</groupId>
            <artifactId>assertj-core</artifactId>
            <scope>test</scope>
        </dependency>
        <dependency>
            <groupId>org.junit.jupiter</groupId>
            <artifactId>junit-jupiter-api</artifactId>
            <scope>test</scope>
        </dependency>
        <dependency>
            <groupId>junit</groupId>
            <artifactId>junit</artifactId>
            <scope>test</scope>
        </dependency>
        <dependency>
            <groupId>org.mockito</groupId>
            <artifactId>mockito-core</artifactId>
            <scope>test</scope>
        </dependency>
        <dependency>
            <groupId>org.mockito</groupId>
            <artifactId>mockito-junit-jupiter</artifactId>
            <scope>test</scope>
        </dependency>

        <!-- UPNP -->
        <dependency>
            <groupId>org.fourthline.cling</groupId>
            <artifactId>cling-core</artifactId>
            <!-- Cling removed the org.fourthline.cling.transport.impl.apache package in 2.1, which is needed to make Cling work with Tomcat. -->
            <!-- Don't upgrade this unless you can test UPnP support properly! -->
            <version>2.0.1</version>
        </dependency>

        <dependency>
            <groupId>org.fourthline.cling</groupId>
            <artifactId>cling-support</artifactId>
            <!-- Cling removed the org.fourthline.cling.transport.impl.apache package in 2.1, which is needed to make Cling work with Tomcat. -->
            <!-- Don't upgrade this unless you can test UPnP support properly! -->
            <version>2.0.1</version>
        </dependency>

        <dependency>
            <groupId>org.seamless</groupId>
            <artifactId>seamless-util</artifactId>
            <version>1.1.0</version>
        </dependency>

        <dependency>
            <groupId>de.u-mass</groupId>
            <artifactId>lastfm-java</artifactId>
            <version>0.1.2</version>
        </dependency>

        <dependency>
            <groupId>de.triology.recaptchav2-java</groupId>
            <artifactId>recaptchav2-java</artifactId>
            <version>1.0.4</version>
        </dependency>

        <dependency>
            <groupId>org.apache.commons</groupId>
            <artifactId>commons-configuration2</artifactId>
            <version>2.9.0</version>
            <exclusions>
                <exclusion>
                    <groupId>commons-logging</groupId>
                    <artifactId>commons-logging</artifactId>
                </exclusion>
            </exclusions>
        </dependency>
        <!-- Fixes liquibase not using slf4j -->
        <dependency>
            <groupId>com.mattbertolini</groupId>
            <artifactId>liquibase-slf4j</artifactId>
            <version>5.0.0</version>
            <scope>runtime</scope>
        </dependency>
        <dependency>
            <groupId>commons-beanutils</groupId>
            <artifactId>commons-beanutils</artifactId>
            <version>1.9.4</version>
            <!-- commons-configuration2 requires during runtime -->
            <scope>runtime</scope>
            <exclusions>
                <exclusion>
                    <groupId>commons-logging</groupId>
                    <artifactId>commons-logging</artifactId>
                </exclusion>
            </exclusions>
        </dependency>

        <dependency>
            <groupId>org.liquibase</groupId>
            <artifactId>liquibase-core</artifactId>
            <exclusions>
                <exclusion>
                    <groupId>org.yaml</groupId>
                    <artifactId>snakeyaml</artifactId>
                </exclusion>
            </exclusions>
        </dependency>

        <dependency>
            <groupId>org.apache.maven</groupId>
            <artifactId>maven-artifact</artifactId>
            <version>3.9.6</version>
        </dependency>

        <dependency>
            <groupId>com.github.muff1nman.chameleon</groupId>
            <artifactId>core</artifactId>
            <version>${chameleon.version}</version>
            <exclusions>
                <exclusion>
                    <groupId>commons-logging</groupId>
                    <artifactId>commons-logging</artifactId>
                </exclusion>
                <exclusion>
                    <groupId>stax</groupId>
                    <artifactId>stax-api</artifactId>
                </exclusion>
                <exclusion>
                    <groupId>commons-collections</groupId>
                    <artifactId>commons-collections</artifactId>
                </exclusion>
            </exclusions>
        </dependency>

        <dependency>
            <groupId>com.github.muff1nman.chameleon</groupId>
            <artifactId>playlist-xspf</artifactId>
            <version>${chameleon.version}</version>
            <scope>compile</scope>
            <exclusions>
                <exclusion>
                    <groupId>commons-logging</groupId>
                    <artifactId>commons-logging</artifactId>
                </exclusion>
            </exclusions>
        </dependency>

        <dependency>
            <groupId>com.github.muff1nman.chameleon</groupId>
            <artifactId>playlist-all</artifactId>
            <version>${chameleon.version}</version>
            <scope>runtime</scope>
            <exclusions>
                <exclusion>
                    <groupId>commons-logging</groupId>
                    <artifactId>commons-logging</artifactId>
                </exclusion>
            </exclusions>
        </dependency>

        <dependency>
            <groupId>jakarta.validation</groupId>
            <artifactId>jakarta.validation-api</artifactId>
        </dependency>

        <dependency>
            <groupId>org.slf4j</groupId>
            <artifactId>slf4j-api</artifactId>
        </dependency>

        <!-- Embedded tomcat -->
        <dependency>
            <groupId>org.springframework.boot</groupId>
            <artifactId>spring-boot-starter-tomcat</artifactId>
            <scope>${tomcat.server.scope}</scope>
        </dependency>
        <dependency>
            <groupId>org.apache.tomcat.embed</groupId>
            <artifactId>tomcat-embed-jasper</artifactId>
            <scope>${tomcat.server.scope}</scope>
        </dependency>
        <!-- Embedded Jetty -->
        <dependency>
            <groupId>org.springframework.boot</groupId>
            <artifactId>spring-boot-starter-jetty</artifactId>
            <scope>provided</scope>
            <exclusions>
                <exclusion>
                    <groupId>org.eclipse.jetty.websocket</groupId>
                    <artifactId>websocket-server</artifactId>
                </exclusion>
                <exclusion>
                    <groupId>org.eclipse.jetty.websocket</groupId>
                    <artifactId>javax-websocket-server-impl</artifactId>
                </exclusion>
            </exclusions>
        </dependency>

        <dependency>
            <groupId>org.eclipse.jetty</groupId>
            <artifactId>apache-jsp</artifactId>
            <scope>provided</scope>
        </dependency>

        <!-- Provided by the servlet container, but found by dependency:analyze even if used via reflection -->
        <dependency>
          <groupId>org.eclipse.jetty</groupId>
          <artifactId>jetty-io</artifactId>
          <scope>provided</scope>
        </dependency>

        <dependency>
            <groupId>com.fasterxml.jackson.core</groupId>
            <artifactId>jackson-core</artifactId>
        </dependency>
        <dependency>
            <groupId>com.fasterxml.jackson.core</groupId>
            <artifactId>jackson-databind</artifactId>
        </dependency>
        <dependency>
            <groupId>com.fasterxml.jackson.datatype</groupId>
            <artifactId>jackson-datatype-jsr310</artifactId>
        </dependency>

        <dependency>
            <groupId>com.sun.mail</groupId>
            <artifactId>jakarta.mail</artifactId>
            <scope>runtime</scope>
        </dependency>
        <dependency>
            <groupId>jakarta.annotation</groupId>
            <artifactId>jakarta.annotation-api</artifactId>
            <scope>compile</scope>
        </dependency>
        <dependency>
            <groupId>javax.annotation</groupId>
            <artifactId>javax.annotation-api</artifactId>
            <scope>compile</scope>
        </dependency>
        <dependency>
            <groupId>javax.xml.bind</groupId>
            <artifactId>jaxb-api</artifactId>
            <scope>compile</scope>
        </dependency>
        <dependency>
            <groupId>jakarta.xml.bind</groupId>
            <artifactId>jakarta.xml.bind-api</artifactId>
            <scope>compile</scope>
        </dependency>
        <dependency>
            <groupId>org.postgresql</groupId>
            <artifactId>postgresql</artifactId>
            <version>42.7.1</version><!--$NO-MVN-MAN-VER$-->
            <scope>runtime</scope>
        </dependency>
        <dependency>
            <groupId>com.impossibl.pgjdbc-ng</groupId>
            <artifactId>pgjdbc-ng</artifactId>
            <version>0.8.9</version>
        </dependency>
        <dependency>
            <groupId>com.mysql</groupId>
            <artifactId>mysql-connector-j</artifactId>
            <scope>runtime</scope>
        </dependency>
        <dependency>
            <groupId>org.mariadb.jdbc</groupId>
            <artifactId>mariadb-java-client</artifactId>
            <scope>runtime</scope>
        </dependency>
        <dependency>
            <groupId>org.hamcrest</groupId>
            <artifactId>hamcrest</artifactId>
            <scope>test</scope>
        </dependency>
        <dependency>
            <groupId>org.apache.tika</groupId>
            <artifactId>tika-core</artifactId>
            <version>2.9.1</version>
        </dependency>
        <dependency>
            <groupId>org.apache.tika</groupId>
            <artifactId>tika-parser-audiovideo-module</artifactId>
            <version>2.9.1</version>
        </dependency>
        <dependency>
            <groupId>ch.qos.logback</groupId>
            <artifactId>logback-classic</artifactId>
        </dependency>

        <dependency>
            <groupId>com.jsoftbiz</groupId>
            <artifactId>os-platform-finder</artifactId>
            <version>1.1</version>
        </dependency>
    </dependencies>

    <build>
        <finalName>jpsonic</finalName>
        <plugins>
            <plugin>
                <groupId>org.apache.maven.plugins</groupId>
                <artifactId>maven-checkstyle-plugin</artifactId>
            </plugin>
            <plugin>
                <groupId>org.apache.maven.plugins</groupId>
                <artifactId>maven-pmd-plugin</artifactId>
                <configuration>
                    <analysisCache>true</analysisCache>
                    <targetJdk>${compile.version}</targetJdk>
                    <skipEmptyReport>false</skipEmptyReport>
                    <failOnViolation>true</failOnViolation>
                    <printFailingErrors>true</printFailingErrors>
                    <includeTests>true</includeTests>
                    <verbose>false</verbose>
                    <compileSourceRoots>
                        <compileSourceRoot>${basedir}/src/main/java</compileSourceRoot>
                        <compileSourceRoot>${basedir}/src/main/webapp/WEB-INF/jsp</compileSourceRoot>
                    </compileSourceRoots>
                    <excludeRoots>
                        <excludeRoot>${basedir}/target</excludeRoot>
                    </excludeRoots>
                    <includes>
                        <include>**/*.java</include>
                        <include>**/*.jsp</include>
                    </includes>
                    <minimumPriority>5</minimumPriority>
                    <rulesets>
                        <ruleset>ruleset.xml</ruleset>
                    </rulesets>
                </configuration>
            </plugin>
            <plugin>
                <groupId>org.springframework.boot</groupId>
                <artifactId>spring-boot-maven-plugin</artifactId>
                <version>2.7.18</version>
                <configuration>
                    <mainClass>com.tesshu.jpsonic.Application</mainClass>
                    <layout>WAR</layout>
                    <excludeGroupIds>${boot.group.excludes}</excludeGroupIds>
                </configuration>
                <executions>
                    <execution>
                        <goals>
                            <goal>repackage</goal>
                        </goals>
                    </execution>
                </executions>
            </plugin>
            <plugin>
                <groupId>org.apache.maven.plugins</groupId>
                <artifactId>maven-surefire-plugin</artifactId>
                <configuration>
                    <skip>${surefire.skip}</skip>
                    <reuseForks>false</reuseForks>
                    <runOrder>alphabetical</runOrder>
                </configuration>
            </plugin>
            <plugin>
                <groupId>org.codehaus.mojo</groupId>
                <artifactId>buildnumber-maven-plugin</artifactId>
                <executions>
                    <execution>
                        <phase>validate</phase>
                        <goals>
                            <goal>create</goal>
                        </goals>
                    </execution>
                </executions>
                <configuration>
                    <doCheck>false</doCheck>
                    <doUpdate>false</doUpdate>
                    <revisionOnScmFailure>Unversioned</revisionOnScmFailure>
                </configuration>
            </plugin>
            <plugin>
                <groupId>org.apache.maven.plugins</groupId>
                <artifactId>maven-antrun-plugin</artifactId>
                <executions>
                    <execution>
                        <id>generate</id>
                        <phase>generate-resources</phase>
                        <configuration>
                            <target>
                                <tstamp/>
                                <copy file="${basedir}/src/main/resources/com/tesshu/jpsonic/i18n/ResourceBundle_en.properties"
                                      tofile="${project.build.directory}/classes/com/tesshu/jpsonic/i18n/ResourceBundle.properties"/>
                                <echo file="${project.build.directory}/classes/build_number.txt">${buildNumber}</echo>
                                <!--suppress MavenModelInspection -->
                                <echo file="${project.build.directory}/classes/build_date.txt">${DSTAMP}</echo>
                                <echo file="${project.build.directory}/classes/version.txt">${project.version}</echo>
                                <copy todir="${project.build.directory}/classes/fonts">
                                    <fileset dir="src/main/webapp/fonts" includes = "**/" />
                                </copy>
                                <!--Because when generating a CSS map it will generate a valid link to the source with a relative path　-->
                                <copy todir="${project.build.directory}/jpsonic/scss/">
                                    <fileset dir="${basedir}/src/main/webapp/scss" includes="**" />
                                </copy>
                            </target>
                        </configuration>
                        <goals>
                            <goal>run</goal>
                        </goals>
                    </execution>
                    <execution>
                        <id>package</id>
                        <phase>package</phase>
                        <configuration>
                            <target>
                                <delete>
                                    <!--This is because *ApplicationHelper may depend on a particular vendor class.　-->
                                    <fileset dir="${project.build.directory}/classes/com/tesshu/jpsonic" includes="${helper.excludes}" />
                                </delete>
                            </target>
                        </configuration>
                        <goals>
                            <goal>run</goal>
                        </goals>
                    </execution>
                </executions>
            </plugin>
            <plugin>
                <groupId>com.github.warmuuh</groupId>
                <artifactId>libsass-maven-plugin</artifactId>
                <version>0.2.10-libsass_3.5.3</version>
                <executions>
                    <execution>
                        <phase>generate-resources</phase>
                        <goals>
                            <goal>compile</goal>
                        </goals>
                    </execution>
                </executions>
                <configuration>
                    <inputPath>${project.build.directory}/jpsonic/scss/</inputPath>
                    <outputPath>${project.build.directory}/jpsonic/style/</outputPath>
                    <sourceMapOutputPath>${project.build.directory}/jpsonic/style/</sourceMapOutputPath>
                    <outputStyle>compressed</outputStyle>
                </configuration>
            </plugin>
            <plugin>
                <groupId>org.owasp</groupId>
                <artifactId>dependency-check-maven</artifactId>
            </plugin>
            <plugin>
                <groupId>net.nicoulaj.maven.plugins</groupId>
                <artifactId>checksum-maven-plugin</artifactId>
            </plugin>
        </plugins>
    </build>
    <reporting>
        <plugins>
            <plugin>
                <groupId>com.github.spotbugs</groupId>
                <artifactId>spotbugs-maven-plugin</artifactId>
                <configuration>
                    <excludeFilterFile>findbugs-excludes.xml</excludeFilterFile>
                </configuration>
            </plugin>
            <plugin>
                <groupId>org.apache.maven.plugins</groupId>
                <artifactId>maven-jxr-plugin</artifactId>
                <version>3.3.1</version>
            </plugin>
        </plugins>
    </reporting>
    <profiles>
        <profile>
            <id>tomcat-embed</id>
            <properties>
                <boot.group.excludes>org.eclipse.jetty.toolchain,org.eclipse.jetty,org.eclipse.jetty.websocket,org.mortbay.jasper,org.eclipse.jetty.toolchain,org.ow2.asm,jakarta.websocket</boot.group.excludes>
                <helper.excludes>JettyApplicationHelper.class</helper.excludes>
            </properties>
        </profile>
        <profile>
            <id>jetty-embed</id>
            <properties>
                <boot.group.excludes>org.apache.tomcat.embed</boot.group.excludes>
                <helper.excludes>TomcatApplicationHelper.class</helper.excludes>
            </properties>
            <activation>
                <activeByDefault>true</activeByDefault>
            </activation>
        </profile>
        <profile>
            <id>ide-tomcat-embed</id>
            <properties>
                <tomcat.server.scope>compile</tomcat.server.scope>
            </properties>
        </profile>
    </profiles>
</project><|MERGE_RESOLUTION|>--- conflicted
+++ resolved
@@ -9,11 +9,7 @@
     <parent>
         <groupId>com.tesshu.jpsonic.player</groupId>
         <artifactId>jpsonic</artifactId>
-<<<<<<< HEAD
-    <version>112.2.14</version>
-=======
     <version>113.0.0-SNAPSHOT</version>
->>>>>>> 66b18070
     </parent>
 
     <properties>
