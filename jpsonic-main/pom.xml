--- conflicted
+++ resolved
@@ -15,14 +15,9 @@
     <properties>
         <chameleon.version>1.2.1-RELEASE</chameleon.version>
         <tomcat.server.scope>provided</tomcat.server.scope>
-<<<<<<< HEAD
         <jpsonic.version>109.0.0-SNAPSHOT</jpsonic.version>
-        <jetty.version>9.4.27.v20200227</jetty.version>
+        <jetty.version>9.4.28.v20200408</jetty.version>
         <lucene.version>8.5.1</lucene.version>
-=======
-        <jpsonic.version>108.0.0-RELEASE</jpsonic.version>
-        <jetty.version>9.4.28.v20200408</jetty.version>
->>>>>>> af8f2086
     </properties>
 
     <dependencies>
