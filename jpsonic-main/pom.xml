--- conflicted
+++ resolved
@@ -15,11 +15,7 @@
     <properties>
         <chameleon.version>1.2.1-RELEASE</chameleon.version>
         <tomcat.server.scope>provided</tomcat.server.scope>
-<<<<<<< HEAD
-        <jpsonic.version>105.3.0-SNAPSHOT</jpsonic.version>
-=======
         <jpsonic.version>106.0.0-SNAPSHOT</jpsonic.version>
->>>>>>> 832a1196
     </properties>
 
     <dependencies>
