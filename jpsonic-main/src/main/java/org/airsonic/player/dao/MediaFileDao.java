/*
 This file is part of Airsonic.

 Airsonic is free software: you can redistribute it and/or modify
 it under the terms of the GNU General Public License as published by
 the Free Software Foundation, either version 3 of the License, or
 (at your option) any later version.

 Airsonic is distributed in the hope that it will be useful,
 but WITHOUT ANY WARRANTY; without even the implied warranty of
 MERCHANTABILITY or FITNESS FOR A PARTICULAR PURPOSE.  See the
 GNU General Public License for more details.

 You should have received a copy of the GNU General Public License
 along with Airsonic.  If not, see <http://www.gnu.org/licenses/>.

 Copyright 2016 (C) Airsonic Authors
 Based upon Subsonic, Copyright 2009 (C) Sindre Mehus
 */
package org.airsonic.player.dao;

import org.airsonic.player.domain.Genre;
import org.airsonic.player.domain.MediaFile;
import org.airsonic.player.domain.MusicFolder;
import org.airsonic.player.domain.RandomSearchCriteria;
import org.airsonic.player.util.Util;
import org.apache.commons.lang.StringUtils;
import org.slf4j.Logger;
import org.slf4j.LoggerFactory;
import org.springframework.jdbc.core.RowMapper;
import org.springframework.stereotype.Repository;
import org.springframework.transaction.annotation.Transactional;

import java.sql.ResultSet;
import java.sql.SQLException;
import java.util.*;

/**
 * Provides database services for media files.
 *
 * @author Sindre Mehus
 */
@Repository
public class MediaFileDao extends AbstractDao {
    private static final Logger logger = LoggerFactory.getLogger(MediaFileDao.class);
    private static final String INSERT_COLUMNS = "path, folder, type, format, title, album, artist, album_artist, disc_number, " +
                                                "track_number, year, genre, bit_rate, variable_bit_rate, duration_seconds, file_size, width, height, cover_art_path, " +
                                                "parent_path, play_count, last_played, comment, created, changed, last_scanned, children_last_updated, present, " +
                                                "version, artist_reading, title_sort, album_sort, artist_sort, album_artist_sort, album_reading, mb_release_id";

    private static final String QUERY_COLUMNS = "id, " + INSERT_COLUMNS;
    private static final String GENRE_COLUMNS = "name, song_count, album_count";

    private static final int JP_VERSION = 4;
    public static final int VERSION = 4 + JP_VERSION;

    private final RowMapper<MediaFile> rowMapper = new MediaFileMapper();
    private final RowMapper musicFileInfoRowMapper = new MusicFileInfoMapper();
    private final RowMapper genreRowMapper = new GenreMapper();
	private final RowMapper<MediaFile> artistSortCandidateMapper = new ArtistSortCandidateMapper();
	private final RowMapper<MediaFile> albumSortCandidateMapper = new AlbumSortCandidateMapper();

    /**
     * Returns the media file for the given path.
     *
     * @param path The path.
     * @return The media file or null.
     */
    public MediaFile getMediaFile(String path) {
        return queryOne("select " + QUERY_COLUMNS + " from media_file where path=?", rowMapper, path);
    }

    /**
     * Returns the media file for the given ID.
     *
     * @param id The ID.
     * @return The media file or null.
     */
    public MediaFile getMediaFile(int id) {
        return queryOne("select " + QUERY_COLUMNS + " from media_file where id=?", rowMapper, id);
    }

    /**
     * Returns the media file that are direct children of the given path.
     *
     * @param path The path.
     * @return The list of children.
     */
    public List<MediaFile> getChildrenOf(String path) {
        return query("select " + QUERY_COLUMNS + " from media_file where parent_path=? and present", rowMapper, path);
    }

    public List<MediaFile> getFilesInPlaylist(int playlistId) {
        return query("select " + prefix(QUERY_COLUMNS, "media_file") + " from playlist_file, media_file where " +
                     "media_file.id = playlist_file.media_file_id and " +
                     "playlist_file.playlist_id = ? " +
                     "order by playlist_file.id", rowMapper, playlistId);
    }

    public List<MediaFile> getSongsForAlbum(String artist, String album) {
        return query("select " + QUERY_COLUMNS + " from media_file where album_artist=? and album=? and present " +
                     "and type in (?,?,?) order by disc_number, track_number", rowMapper,
                     artist, album, MediaFile.MediaType.MUSIC.name(), MediaFile.MediaType.AUDIOBOOK.name(), MediaFile.MediaType.PODCAST.name());
    }

    public List<MediaFile> getVideos(final int count, final int offset, final List<MusicFolder> musicFolders) {
        if (musicFolders.isEmpty()) {
            return Collections.emptyList();
        }
        Map<String, Object> args = new HashMap<>();
        args.put("type", MediaFile.MediaType.VIDEO.name());
        args.put("folders", MusicFolder.toPathList(musicFolders));
        args.put("count", count);
        args.put("offset", offset);
        return namedQuery("select " + QUERY_COLUMNS
                          + " from media_file where type = :type and present and folder in (:folders) " +
                          "order by title limit :count offset :offset", rowMapper, args);
    }

    public MediaFile getArtistByName(final String name, final List<MusicFolder> musicFolders) {
        if (musicFolders.isEmpty()) {
            return null;
        }
        Map<String, Object> args = new HashMap<>();
        args.put("type", MediaFile.MediaType.DIRECTORY.name());
        args.put("name", name);
        args.put("folders", MusicFolder.toPathList(musicFolders));
        return namedQueryOne("select " + QUERY_COLUMNS + " from media_file where type = :type and artist = :name " +
                             "and present and folder in (:folders)", rowMapper, args);
    }

    /**
     * Creates or updates a media file.
     *
     * @param file The media file to create/update.
     */
    @Transactional
    public void createOrUpdateMediaFile(MediaFile file) {
        logger.trace("Creating/Updating new media file at {}", file.getPath());
        String sql = "update media_file set " +
                     "folder=?," +
                     "type=?," +
                     "format=?," +
                     "title=?," +
                     "album=?," +
                     "artist=?," +
                     "album_artist=?," +
                     "disc_number=?," +
                     "track_number=?," +
                     "year=?," +
                     "genre=?," +
                     "bit_rate=?," +
                     "variable_bit_rate=?," +
                     "duration_seconds=?," +
                     "file_size=?," +
                     "width=?," +
                     "height=?," +
                     "cover_art_path=?," +
                     "parent_path=?," +
                     "play_count=?," +
                     "last_played=?," +
                     "comment=?," +
                     "changed=?," +
                     "last_scanned=?," +
                     "children_last_updated=?," +
                     "present=?, " +
                     "version=?, " +
                     "artist_reading=?, " +
                     "title_sort=?, " +
                     "album_sort=?, " +
                     "artist_sort=?, " +
                     "album_artist_sort=?, " +
                     "album_reading=?, " +
                     "mb_release_id=? " +
                     "where path=?";

        logger.trace("Updating media file {}", Util.debugObject(file));

        int n = update(sql,
                       file.getFolder(), file.getMediaType().name(), file.getFormat(), file.getTitle(), file.getAlbumName(), file.getArtist(),
                       file.getAlbumArtist(), file.getDiscNumber(), file.getTrackNumber(), file.getYear(), file.getGenre(), file.getBitRate(),
                       file.isVariableBitRate(), file.getDurationSeconds(), file.getFileSize(), file.getWidth(), file.getHeight(),
                       file.getCoverArtPath(), file.getParentPath(), file.getPlayCount(), file.getLastPlayed(), file.getComment(),
                       file.getChanged(), file.getLastScanned(), file.getChildrenLastUpdated(), file.isPresent(),
                       VERSION,
                       file.getArtistReading(),
                       file.getTitleSort(),
                       file.getAlbumSort(),
                       file.getArtistSort(),
                       file.getAlbumArtistSort(),
                       file.getAlbumReading(),
                       file.getMusicBrainzReleaseId(), file.getPath());

        if (n == 0) {

            // Copy values from obsolete table music_file_info.
            MediaFile musicFileInfo = getMusicFileInfo(file.getPath());
            if (musicFileInfo != null) {
                file.setComment(musicFileInfo.getComment());
                file.setLastPlayed(musicFileInfo.getLastPlayed());
                file.setPlayCount(musicFileInfo.getPlayCount());
            }

            update("insert into media_file (" + INSERT_COLUMNS + ") values (" + questionMarks(INSERT_COLUMNS) + ")",
                   file.getPath(), file.getFolder(), file.getMediaType().name(), file.getFormat(), file.getTitle(), file.getAlbumName(), file.getArtist(),
                   file.getAlbumArtist(), file.getDiscNumber(), file.getTrackNumber(), file.getYear(), file.getGenre(), file.getBitRate(),
                   file.isVariableBitRate(), file.getDurationSeconds(), file.getFileSize(), file.getWidth(), file.getHeight(),
                   file.getCoverArtPath(), file.getParentPath(), file.getPlayCount(), file.getLastPlayed(), file.getComment(),
                   file.getCreated(), file.getChanged(), file.getLastScanned(),
                   file.getChildrenLastUpdated(), file.isPresent(), VERSION,
                   file.getArtistReading(), file.getTitleSort(), file.getAlbumSort(), file.getArtistSort(), file.getAlbumArtistSort(), file.getAlbumReading(),
                   file.getMusicBrainzReleaseId());
        }

        int id = queryForInt("select id from media_file where path=?", null, file.getPath());
        file.setId(id);
    }

    /**
     * Update artistSorts all.
     * @param artist The artist to update.
     * @param artistSort Update value.
     */
    @Transactional
    public int updateArtistSort(String artist, String artistSort) {
        logger.trace("Updating media file at {}", artist);
        String sql = "update media_file set artist_sort = ? where artist = ? and type in (?, ?)";
        logger.trace("Updating media file {}", artist);
        return update(sql, artistSort, artist, MediaFile.MediaType.DIRECTORY.name(), MediaFile.MediaType.ALBUM.name());
    }
    
    /**
     * Update albumSorts all.
     * @param album The artist to update.
     * @param albumSort Update value.
     */
	@Transactional
	public int updateAlbumSort(String album, String albumSort) {
		logger.trace("Updating media file at {}", album);
		String sql = "update media_file set album_sort = ? where album = ? and type = ?";
		logger.trace("Updating media file {}", album);
		return update(sql, albumSort, album, MediaFile.MediaType.ALBUM.name());
	}
    
    /**
     * Update albumArtistSorts all.
     * @param artist The artist to update.
     * @param albumArtistSort Update value.
     */
    @Transactional
    public int updateAlbumArtistSort(String artist, String albumArtistSort) {
        logger.trace("Updating media file at {}", artist);
        String sql = "update media_file set album_artist_sort = ? where artist = ? and artist_reading <> ? and type in (?, ?)";
        logger.trace("Updating media file {}", artist);
        return update(sql, albumArtistSort, artist, albumArtistSort, MediaFile.MediaType.DIRECTORY.name(), MediaFile.MediaType.ALBUM.name());
    }

    private MediaFile getMusicFileInfo(String path) {
        return queryOne("select play_count, last_played, comment from music_file_info where path=?", musicFileInfoRowMapper, path);
    }

    public void deleteMediaFile(String path) {
        update("update media_file set present=false, children_last_updated=? where path=?", new Date(0L), path);
    }

    public List<Genre> getGenres(boolean sortByAlbum) {
        String orderBy = sortByAlbum ? "album_count" : "song_count";
        return query("select " + GENRE_COLUMNS + " from genre order by " + orderBy + " desc", genreRowMapper);
    }

    public void updateGenres(List<Genre> genres) {
        update("delete from genre");
        for (Genre genre : genres) {
            update("insert into genre(" + GENRE_COLUMNS + ") values(?, ?, ?)",
                   genre.getName(), genre.getSongCount(), genre.getAlbumCount());
        }
    }

    /**
     * Returns the most frequently played albums.
     *
     * @param offset       Number of albums to skip.
     * @param count        Maximum number of albums to return.
     * @param musicFolders Only return albums in these folders.
     * @return The most frequently played albums.
     */
    public List<MediaFile> getMostFrequentlyPlayedAlbums(final int offset, final int count, final List<MusicFolder> musicFolders) {
        if (musicFolders.isEmpty()) {
            return Collections.emptyList();
        }
        Map<String, Object> args = new HashMap<>();
        args.put("type", MediaFile.MediaType.ALBUM.name());
        args.put("folders", MusicFolder.toPathList(musicFolders));
        args.put("count", count);
        args.put("offset", offset);

        return namedQuery("select " + QUERY_COLUMNS
                          + " from media_file where type = :type and play_count > 0 and present and folder in (:folders) " +
                          "order by play_count desc limit :count offset :offset", rowMapper, args);
    }

    /**
     * Returns the most recently played albums.
     *
     * @param offset       Number of albums to skip.
     * @param count        Maximum number of albums to return.
     * @param musicFolders Only return albums in these folders.
     * @return The most recently played albums.
     */
    public List<MediaFile> getMostRecentlyPlayedAlbums(final int offset, final int count, final List<MusicFolder> musicFolders) {
        if (musicFolders.isEmpty()) {
            return Collections.emptyList();
        }
        Map<String, Object> args = new HashMap<>();
        args.put("type", MediaFile.MediaType.ALBUM.name());
        args.put("folders", MusicFolder.toPathList(musicFolders));
        args.put("count", count);
        args.put("offset", offset);
        return namedQuery("select " + QUERY_COLUMNS
                          + " from media_file where type = :type and last_played is not null and present " +
                          "and folder in (:folders) order by last_played desc limit :count offset :offset", rowMapper, args);
    }

    /**
     * Returns the most recently added albums.
     *
     * @param offset       Number of albums to skip.
     * @param count        Maximum number of albums to return.
     * @param musicFolders Only return albums in these folders.
     * @return The most recently added albums.
     */
    public List<MediaFile> getNewestAlbums(final int offset, final int count, final List<MusicFolder> musicFolders) {
        if (musicFolders.isEmpty()) {
            return Collections.emptyList();
        }
        Map<String, Object> args = new HashMap<>();
        args.put("type", MediaFile.MediaType.ALBUM.name());
        args.put("folders", MusicFolder.toPathList(musicFolders));
        args.put("count", count);
        args.put("offset", offset);

        return namedQuery("select " + QUERY_COLUMNS
                          + " from media_file where type = :type and folder in (:folders) and present " +
                          "order by created desc limit :count offset :offset", rowMapper, args);
    }

    /**
     * Returns albums in alphabetical order.
     *
     * @param offset       Number of albums to skip.
     * @param count        Maximum number of albums to return.
     * @param byArtist     Whether to sort by artist name
     * @param musicFolders Only return albums in these folders.
     * @return Albums in alphabetical order.
     */
    public List<MediaFile> getAlphabeticalAlbums(final int offset, final int count, boolean byArtist, final List<MusicFolder> musicFolders) {
        if (musicFolders.isEmpty()) {
            return Collections.emptyList();
        }
        Map<String, Object> args = new HashMap<>();
        args.put("type", MediaFile.MediaType.ALBUM.name());
        args.put("folders", MusicFolder.toPathList(musicFolders));
        args.put("count", count);
        args.put("offset", offset);

		String orderBy = byArtist
				? "coalesce(album_artist_sort, artist_sort, artist_reading, artist), coalesce(album_sort, album_reading, album)"
				: "coalesce(album_sort, album_reading, album)";
		return namedQuery("select " + QUERY_COLUMNS +
                " from media_file where type = :type and folder in (:folders) and present" +
                " order by " + orderBy + " limit :count offset :offset", rowMapper, args);
	}

    /**
     * Returns albums within a year range.
     *
     * @param offset       Number of albums to skip.
     * @param count        Maximum number of albums to return.
     * @param fromYear     The first year in the range.
     * @param toYear       The last year in the range.
     * @param musicFolders Only return albums in these folders.
     * @return Albums in the year range.
     */
    public List<MediaFile> getAlbumsByYear(final int offset, final int count, final int fromYear, final int toYear,
                                           final List<MusicFolder> musicFolders) {
        if (musicFolders.isEmpty()) {
            return Collections.emptyList();
        }
        Map<String, Object> args = new HashMap<>();
        args.put("type", MediaFile.MediaType.ALBUM.name());
        args.put("folders", MusicFolder.toPathList(musicFolders));
        args.put("fromYear", fromYear);
        args.put("toYear", toYear);
        args.put("count", count);
        args.put("offset", offset);

        if (fromYear <= toYear) {
            return namedQuery("select " + QUERY_COLUMNS
                              + " from media_file where type = :type and folder in (:folders) and present " +
                              "and year between :fromYear and :toYear order by year limit :count offset :offset",
                              rowMapper, args);
        } else {
            return namedQuery("select " + QUERY_COLUMNS
                              + " from media_file where type = :type and folder in (:folders) and present " +
                              "and year between :toYear and :fromYear order by year desc limit :count offset :offset",
                              rowMapper, args);
        }
    }

    /**
     * Returns albums in a genre.
     *
     * @param offset       Number of albums to skip.
     * @param count        Maximum number of albums to return.
     * @param genre        The genre name.
     * @param musicFolders Only return albums in these folders.
     * @return Albums in the genre.
     */
    public List<MediaFile> getAlbumsByGenre(final int offset, final int count, final String genre,
                                            final List<MusicFolder> musicFolders) {
        if (musicFolders.isEmpty()) {
            return Collections.emptyList();
        }
        Map<String, Object> args = new HashMap<>();
        args.put("type", MediaFile.MediaType.ALBUM.name());
        args.put("genre", genre);
        args.put("folders", MusicFolder.toPathList(musicFolders));
        args.put("count", count);
        args.put("offset", offset);
        return namedQuery("select " + QUERY_COLUMNS + " from media_file where type = :type and folder in (:folders) " +
                          "and present and genre = :genre limit :count offset :offset", rowMapper, args);
    }

    public List<MediaFile> getSongsByGenre(final String genre, final int offset, final int count, final List<MusicFolder> musicFolders) {
        if (musicFolders.isEmpty()) {
            return Collections.emptyList();
        }
        Map<String, Object> args = new HashMap<>();
        args.put("types", Arrays.asList(MediaFile.MediaType.MUSIC.name(), MediaFile.MediaType.PODCAST.name(), MediaFile.MediaType.AUDIOBOOK.name()));
        args.put("genre", genre);
        args.put("count", count);
        args.put("offset", offset);
        args.put("folders", MusicFolder.toPathList(musicFolders));
        return namedQuery("select " + QUERY_COLUMNS + " from media_file where type in (:types) and genre = :genre " +
                          "and present and folder in (:folders) limit :count offset :offset",
                          rowMapper, args);
    }

    public List<MediaFile> getSongsByArtist(String artist, int offset, int count) {
        return query("select " + QUERY_COLUMNS
                     + " from media_file where type in (?,?,?) and artist=? and present limit ? offset ?",
                     rowMapper, MediaFile.MediaType.MUSIC.name(), MediaFile.MediaType.PODCAST.name(), MediaFile.MediaType.AUDIOBOOK.name(), artist, count, offset);
    }

    public MediaFile getSongByArtistAndTitle(final String artist, final String title, final List<MusicFolder> musicFolders) {
        if (musicFolders.isEmpty() || StringUtils.isBlank(title) || StringUtils.isBlank(artist)) {
            return null;
        }
        Map<String, Object> args = new HashMap<>();
        args.put("artist", artist);
        args.put("title", title);
        args.put("type", MediaFile.MediaType.MUSIC.name());
        args.put("folders", MusicFolder.toPathList(musicFolders));
        return namedQueryOne("select " + QUERY_COLUMNS + " from media_file where artist = :artist " +
                             "and title = :title and type = :type and present and folder in (:folders)" ,
                             rowMapper, args);
    }

    /**
     * Returns the most recently starred albums.
     *
     * @param offset       Number of albums to skip.
     * @param count        Maximum number of albums to return.
     * @param username     Returns albums starred by this user.
     * @param musicFolders Only return albums in these folders.
     * @return The most recently starred albums for this user.
     */
    public List<MediaFile> getStarredAlbums(final int offset, final int count, final String username,
                                            final List<MusicFolder> musicFolders) {
        if (musicFolders.isEmpty()) {
            return Collections.emptyList();
        }
        Map<String, Object> args = new HashMap<>();
        args.put("type", MediaFile.MediaType.ALBUM.name());
        args.put("folders", MusicFolder.toPathList(musicFolders));
        args.put("username", username);
        args.put("count", count);
        args.put("offset", offset);
        return namedQuery("select " + prefix(QUERY_COLUMNS, "media_file") + " from starred_media_file, media_file where media_file.id = starred_media_file.media_file_id and " +
                          "media_file.present and media_file.type = :type and media_file.folder in (:folders) and starred_media_file.username = :username " +
                          "order by starred_media_file.created desc limit :count offset :offset",
                          rowMapper, args);
    }

    /**
     * Returns the most recently starred directories.
     *
     * @param offset       Number of directories to skip.
     * @param count        Maximum number of directories to return.
     * @param username     Returns directories starred by this user.
     * @param musicFolders Only return albums in these folders.
     * @return The most recently starred directories for this user.
     */
    public List<MediaFile> getStarredDirectories(final int offset, final int count, final String username,
                                                 final List<MusicFolder> musicFolders) {
        if (musicFolders.isEmpty()) {
            return Collections.emptyList();
        }
        Map<String, Object> args = new HashMap<>();
        args.put("type", MediaFile.MediaType.DIRECTORY.name());
        args.put("folders", MusicFolder.toPathList(musicFolders));
        args.put("username", username);
        args.put("count", count);
        args.put("offset", offset);
        return namedQuery("select " + prefix(QUERY_COLUMNS, "media_file") + " from starred_media_file, media_file " +
                          "where media_file.id = starred_media_file.media_file_id and " +
                          "media_file.present and media_file.type = :type and starred_media_file.username = :username and " +
                          "media_file.folder in (:folders) " +
                          "order by starred_media_file.created desc limit :count offset :offset",
                          rowMapper, args);
    }

    /**
     * Returns the most recently starred files.
     *
     * @param offset       Number of files to skip.
     * @param count        Maximum number of files to return.
     * @param username     Returns files starred by this user.
     * @param musicFolders Only return albums in these folders.
     * @return The most recently starred files for this user.
     */
    public List<MediaFile> getStarredFiles(final int offset, final int count, final String username,
                                           final List<MusicFolder> musicFolders) {
        if (musicFolders.isEmpty()) {
            return Collections.emptyList();
        }
        Map<String, Object> args = new HashMap<>();
        args.put("types", Arrays.asList(MediaFile.MediaType.MUSIC.name(), MediaFile.MediaType.PODCAST.name(), MediaFile.MediaType.AUDIOBOOK.name(), MediaFile.MediaType.VIDEO.name()));
        args.put("folders", MusicFolder.toPathList(musicFolders));
        args.put("username", username);
        args.put("count", count);
        args.put("offset", offset);
        return namedQuery("select " + prefix(QUERY_COLUMNS, "media_file") + " from starred_media_file, media_file where media_file.id = starred_media_file.media_file_id and " +
                          "media_file.present and media_file.type in (:types) and starred_media_file.username = :username and " +
                          "media_file.folder in (:folders) " +
                          "order by starred_media_file.created desc limit :count offset :offset",
                          rowMapper, args);
    }

    public List<MediaFile> getRandomSongs(RandomSearchCriteria criteria, final String username) {
        if (criteria.getMusicFolders().isEmpty()) {
            return Collections.emptyList();
        }

        Map<String, Object> args = new HashMap<>();
        args.put("folders", MusicFolder.toPathList(criteria.getMusicFolders()));
        args.put("username", username);
        args.put("fromYear", criteria.getFromYear());
        args.put("toYear", criteria.getToYear());
<<<<<<< HEAD
        args.put("genre", criteria.getGenre());
=======
        args.put("genres", criteria.getGenres());
>>>>>>> c9d01659
        args.put("minLastPlayed", criteria.getMinLastPlayedDate());
        args.put("maxLastPlayed", criteria.getMaxLastPlayedDate());
        args.put("minAlbumRating", criteria.getMinAlbumRating());
        args.put("maxAlbumRating", criteria.getMaxAlbumRating());
        args.put("minPlayCount", criteria.getMinPlayCount());
        args.put("maxPlayCount", criteria.getMaxPlayCount());
        args.put("starred", criteria.isShowStarredSongs());
        args.put("unstarred", criteria.isShowUnstarredSongs());
        args.put("format", criteria.getFormat());

        boolean joinAlbumRating = (criteria.getMinAlbumRating() != null || criteria.getMaxAlbumRating() != null);
        boolean joinStarred = (criteria.isShowStarredSongs() ^ criteria.isShowUnstarredSongs());

        String query = "select " + prefix(QUERY_COLUMNS, "media_file") + " from media_file ";

        if (joinStarred) {
            query += "left outer join starred_media_file on media_file.id = starred_media_file.media_file_id and starred_media_file.username = :username ";
        }

        if (joinAlbumRating) {
            query += "left outer join media_file media_album on media_album.type = 'ALBUM' and media_album.album = media_file.album and media_album.artist = media_file.artist ";
            query += "left outer join user_rating on user_rating.path = media_album.path and user_rating.username = :username ";
        }

        query += " where media_file.present and media_file.type = 'MUSIC'";

        if (!criteria.getMusicFolders().isEmpty()) {
            query += " and media_file.folder in (:folders)";
        }

        if (criteria.getGenres() != null) {
            query += " and media_file.genre in (:genres)";
        }

        if (criteria.getFormat() != null) {
            query += " and media_file.format = :format";
        }

        if (criteria.getFromYear() != null) {
            query += " and media_file.year >= :fromYear";
        }

        if (criteria.getToYear() != null) {
            query += " and media_file.year <= :toYear";
        }

        if (criteria.getMinLastPlayedDate() != null) {
            query += " and media_file.last_played >= :minLastPlayed";
        }

        if (criteria.getMaxLastPlayedDate() != null) {
            if (criteria.getMinLastPlayedDate() == null) {
                query += " and (media_file.last_played is null or media_file.last_played <= :maxLastPlayed)";
            } else {
                query += " and media_file.last_played <= :maxLastPlayed";
            }
        }

        if (criteria.getMinAlbumRating() != null) {
            query += " and user_rating.rating >= :minAlbumRating";
        }

        if (criteria.getMaxAlbumRating() != null) {
            if (criteria.getMinAlbumRating() == null) {
                query += " and (user_rating.rating is null or user_rating.rating <= :maxAlbumRating)";
            } else {
                query += " and user_rating.rating <= :maxAlbumRating";
            }
        }

        if (criteria.getMinPlayCount() != null) {
            query += " and media_file.play_count >= :minPlayCount";
        }

        if (criteria.getMaxPlayCount() != null) {
            if (criteria.getMinPlayCount() == null) {
                query += " and (media_file.play_count is null or media_file.play_count <= :maxPlayCount)";
            } else {
                query += " and media_file.play_count <= :maxPlayCount";
            }
        }

        if (criteria.isShowStarredSongs() && !criteria.isShowUnstarredSongs()) {
            query += " and starred_media_file.id is not null";
        }

        if (criteria.isShowUnstarredSongs() && !criteria.isShowStarredSongs()) {
            query += " and starred_media_file.id is null";
        }

        query += " order by rand()";

        return namedQueryWithLimit(query, rowMapper, args, criteria.getCount());
    }

    public int getAlbumCount(final List<MusicFolder> musicFolders) {
        if (musicFolders.isEmpty()) {
            return 0;
        }
        Map<String, Object> args = new HashMap<>();
        args.put("type", MediaFile.MediaType.ALBUM.name());
        args.put("folders", MusicFolder.toPathList(musicFolders));
        return namedQueryForInt("select count(*) from media_file where type = :type and folder in (:folders) and present", 0, args);
    }

    public int getPlayedAlbumCount(final List<MusicFolder> musicFolders) {
        if (musicFolders.isEmpty()) {
            return 0;
        }
        Map<String, Object> args = new HashMap<>();
        args.put("type", MediaFile.MediaType.ALBUM.name());
        args.put("folders", MusicFolder.toPathList(musicFolders));
        return namedQueryForInt("select count(*) from media_file where type = :type " +
                                "and play_count > 0 and present and folder in (:folders)", 0, args);
    }

    public int getStarredAlbumCount(final String username, final List<MusicFolder> musicFolders) {
        if (musicFolders.isEmpty()) {
            return 0;
        }
        Map<String, Object> args = new HashMap<>();
        args.put("type", MediaFile.MediaType.ALBUM.name());
        args.put("folders", MusicFolder.toPathList(musicFolders));
        args.put("username", username);
        return namedQueryForInt("select count(*) from starred_media_file, media_file " +
                                "where media_file.id = starred_media_file.media_file_id " +
                                "and media_file.type = :type " +
                                "and media_file.present " +
                                "and media_file.folder in (:folders) " +
                                "and starred_media_file.username = :username",
                                0, args);
    }

	public List<MediaFile> getArtistSortCandidate() {
		return query(
				"select m.id as id, m.artist as artist, artist_reading, dic.artist_sort as artist_sort from media_file m "
						+ "join (select distinct  artist, artist_sort from media_file where artist_sort is not null  and present order by artist) dic "
						+ "on dic.artist = m.artist "
						+ "where type = ? and present "
						+ "and artist_reading is not null "
						+ "order by artist, artist_sort",
						artistSortCandidateMapper,
						MediaFile.MediaType.DIRECTORY.name());
	}

	public List<MediaFile> getAlbumSortCandidate() {
		return query(
				" select m.id as id, m.album as album, m.album_reading, dic.album_sort as album_sort"
						+ " from media_file m"
						+ " join (select distinct  album, album_sort from media_file where album_sort is not null and present order by album) dic"
						+ " on dic.album = m.album"
						+ " where type = ? and present"
						+ " and album_reading is not null"
						+ " and album_reading <> dic.album_sort order by album, album_sort",
						albumSortCandidateMapper,
						MediaFile.MediaType.ALBUM.name());
	}

	public List<MediaFile> getSortedAlbums() {
        return query("select " + QUERY_COLUMNS +
        		" from media_file" +
        		" where album_reading is not null" +
        		" or album_sort is not null" +
        		" and type = ? and present",
        		rowMapper, MediaFile.MediaType.ALBUM.name());
	}

	public void clearSort() {
		update("update media_file set artist_sort = null where type in(?, ?) and present",
				MediaFile.MediaType.DIRECTORY.name(), MediaFile.MediaType.ALBUM.name());
		update("update media_file set album_artist_sort = null where type in(?, ?) and present",
				MediaFile.MediaType.DIRECTORY.name(), MediaFile.MediaType.ALBUM.name());
		update("update media_file set album_sort = null where type in(?, ?) and present",
				MediaFile.MediaType.DIRECTORY.name(), MediaFile.MediaType.ALBUM.name());
	}

    public void starMediaFile(int id, String username) {
        unstarMediaFile(id, username);
        update("insert into starred_media_file(media_file_id, username, created) values (?,?,?)", id, username, new Date());
    }

    public void unstarMediaFile(int id, String username) {
        update("delete from starred_media_file where media_file_id=? and username=?", id, username);
    }

    public Date getMediaFileStarredDate(int id, String username) {
        return queryForDate("select created from starred_media_file where media_file_id=? and username=?", null, id, username);
    }

    public void markPresent(String path, Date lastScanned) {
        update("update media_file set present=?, last_scanned=? where path=?", true, lastScanned, path);
    }

    public void markNonPresent(Date lastScanned) {
        int minId = queryForInt("select min(id) from media_file where last_scanned != ? and present", 0, lastScanned);
        int maxId = queryForInt("select max(id) from media_file where last_scanned != ? and present", 0, lastScanned);

        final int batchSize = 1000;
        Date childrenLastUpdated = new Date(0L);  // Used to force a children rescan if file is later resurrected.
        for (int id = minId; id <= maxId; id += batchSize) {
            update("update media_file set present=false, children_last_updated=? where id between ? and ? and last_scanned != ? and present",
                   childrenLastUpdated, id, id + batchSize, lastScanned);
        }
    }

    public void expunge() {
        int minId = queryForInt("select min(id) from media_file where not present", 0);
        int maxId = queryForInt("select max(id) from media_file where not present", 0);

        final int batchSize = 1000;
        for (int id = minId; id <= maxId; id += batchSize) {
            update("delete from media_file where id between ? and ? and not present", id, id + batchSize);
        }
    }

    private static class MediaFileMapper implements RowMapper<MediaFile> {
        public MediaFile mapRow(ResultSet rs, int rowNum) throws SQLException {
            return new MediaFile(
                    rs.getInt(1),
                    rs.getString(2),
                    rs.getString(3),
                    MediaFile.MediaType.valueOf(rs.getString(4)),
                    rs.getString(5),
                    rs.getString(6),
                    rs.getString(7),
                    rs.getString(8),
                    rs.getString(9),
                    rs.getInt(10) == 0 ? null : rs.getInt(10),
                    rs.getInt(11) == 0 ? null : rs.getInt(11),
                    rs.getInt(12) == 0 ? null : rs.getInt(12),
                    rs.getString(13),
                    rs.getInt(14) == 0 ? null : rs.getInt(14),
                    rs.getBoolean(15),
                    rs.getInt(16) == 0 ? null : rs.getInt(16),
                    rs.getLong(17) == 0 ? null : rs.getLong(17),
                    rs.getInt(18) == 0 ? null : rs.getInt(18),
                    rs.getInt(19) == 0 ? null : rs.getInt(19),
                    rs.getString(20),
                    rs.getString(21),
                    rs.getInt(22),
                    rs.getTimestamp(23),
                    rs.getString(24),
                    rs.getTimestamp(25),
                    rs.getTimestamp(26),
                    rs.getTimestamp(27),
                    rs.getTimestamp(28),
                    rs.getBoolean(29),
                    rs.getInt(30),
                    rs.getString(31),
                    rs.getString(32),
                    rs.getString(33),
                    rs.getString(34),
                    rs.getString(35),
                    rs.getString(36),
                    rs.getString(37));
        }
    }

    private static class MusicFileInfoMapper implements RowMapper<MediaFile> {
        public MediaFile mapRow(ResultSet rs, int rowNum) throws SQLException {
            MediaFile file = new MediaFile();
            file.setPlayCount(rs.getInt(1));
            file.setLastPlayed(rs.getTimestamp(2));
            file.setComment(rs.getString(3));
            return file;
        }
    }

    private static class GenreMapper implements RowMapper<Genre> {
        public Genre mapRow(ResultSet rs, int rowNum) throws SQLException {
            return new Genre(rs.getString(1), rs.getInt(2), rs.getInt(3));
        }
    }

	private static class ArtistSortCandidateMapper implements RowMapper<MediaFile> {
		public MediaFile mapRow(ResultSet rs, int rowNum) throws SQLException {
			MediaFile file = new MediaFile();
			file.setId(rs.getInt(1));
			file.setArtist(rs.getString(2));
			file.setArtistReading(rs.getString(3));
			file.setArtistSort(rs.getString(4));
			return file;
		}
	}

	private static class AlbumSortCandidateMapper implements RowMapper<MediaFile> {
		public MediaFile mapRow(ResultSet rs, int rowNum) throws SQLException {
			MediaFile file = new MediaFile();
			file.setId(rs.getInt(1));
			file.setAlbumName(rs.getString(2));
			file.setAlbumReading(rs.getString(3));
			file.setAlbumSort(rs.getString(4));
			return file;
		}
	}

}<|MERGE_RESOLUTION|>--- conflicted
+++ resolved
@@ -557,11 +557,7 @@
         args.put("username", username);
         args.put("fromYear", criteria.getFromYear());
         args.put("toYear", criteria.getToYear());
-<<<<<<< HEAD
-        args.put("genre", criteria.getGenre());
-=======
         args.put("genres", criteria.getGenres());
->>>>>>> c9d01659
         args.put("minLastPlayed", criteria.getMinLastPlayedDate());
         args.put("maxLastPlayed", criteria.getMaxLastPlayedDate());
         args.put("minAlbumRating", criteria.getMinAlbumRating());
