/*
 This file is part of Airsonic.

 Airsonic is free software: you can redistribute it and/or modify
 it under the terms of the GNU General Public License as published by
 the Free Software Foundation, either version 3 of the License, or
 (at your option) any later version.

 Airsonic is distributed in the hope that it will be useful,
 but WITHOUT ANY WARRANTY; without even the implied warranty of
 MERCHANTABILITY or FITNESS FOR A PARTICULAR PURPOSE.  See the
 GNU General Public License for more details.

 You should have received a copy of the GNU General Public License
 along with Airsonic.  If not, see <http://www.gnu.org/licenses/>.

 Copyright 2016 (C) Airsonic Authors
 Based upon Subsonic, Copyright 2009 (C) Sindre Mehus
 */
package org.airsonic.player.service;

import com.tesshu.jpsonic.service.MediaFileJPSupport;
import org.airsonic.player.dao.AlbumDao;
import org.airsonic.player.dao.ArtistDao;
import org.airsonic.player.dao.MediaFileDao;
import org.airsonic.player.domain.*;
import org.airsonic.player.service.search.IndexManager;
import org.apache.commons.lang.ObjectUtils;
import org.apache.commons.lang3.time.DateUtils;
import org.slf4j.Logger;
import org.slf4j.LoggerFactory;
import org.springframework.beans.factory.annotation.Autowired;
import org.springframework.stereotype.Service;

import javax.annotation.PostConstruct;

import java.io.File;
import java.time.LocalDateTime;
import java.time.temporal.ChronoUnit;
import java.util.*;
import java.util.concurrent.Executors;
import java.util.concurrent.ScheduledExecutorService;
import java.util.concurrent.TimeUnit;

import static org.apache.commons.lang.StringUtils.isEmpty;

/**
 * Provides services for scanning the music library.
 *
 * @author Sindre Mehus
 */
@Service
public class MediaScannerService {

    private static final Logger LOG = LoggerFactory.getLogger(MediaScannerService.class);

    private boolean scanning;
    
    private ScheduledExecutorService scheduler;
    
    @Autowired
    private SettingsService settingsService;
    @Autowired
    private IndexManager indexManager;
    @Autowired
    private PlaylistService playlistService;
    @Autowired
    private MediaFileService mediaFileService;
    @Autowired
    private MediaFileDao mediaFileDao;
    @Autowired
    private ArtistDao artistDao;
    @Autowired
    private AlbumDao albumDao;
    private int scanCount;
    @Autowired
    private MediaFileJPSupport mediaFileJPSupport;

    @PostConstruct
    public void init() {
        indexManager.deleteOldIndexFiles();
        indexManager.initializeIndexDirectory();
        schedule();
    }

    public void initNoSchedule() {
        indexManager.deleteOldIndexFiles();
    }

    /**
     * Schedule background execution of media library scanning.
     */
    public synchronized void schedule() {
        if (scheduler != null) {
            scheduler.shutdown();
        }
        
        long daysBetween = settingsService.getIndexCreationInterval();
        int hour = settingsService.getIndexCreationHour();

        if (daysBetween == -1) {
            LOG.info("Automatic media scanning disabled.");
            return;
        }
        
        scheduler = Executors.newSingleThreadScheduledExecutor();
        
        LocalDateTime now = LocalDateTime.now();
        LocalDateTime nextRun = now.withHour(hour).withMinute(0).withSecond(0);
        if (now.compareTo(nextRun) > 0)
            nextRun = nextRun.plusDays(1);

        long initialDelay = ChronoUnit.MILLIS.between(now, nextRun);
          
        scheduler.scheduleAtFixedRate(() -> scanLibrary(), initialDelay, TimeUnit.DAYS.toMillis(daysBetween), TimeUnit.MILLISECONDS);

        LOG.info("Automatic media library scanning scheduled to run every {} day(s), starting at {}", daysBetween, nextRun);

        // In addition, create index immediately if it doesn't exist on disk.
        if (neverScanned()) {
            LOG.info("Media library never scanned. Doing it now.");
            scanLibrary();
        }
    }

    boolean neverScanned() {
        return indexManager.getStatistics() == null;
    }

    /**
     * Returns whether the media library is currently being scanned.
     */
    public synchronized boolean isScanning() {
        return scanning;
    }

    /**
     * Returns the number of files scanned so far.
     */
    public int getScanCount() {
        return scanCount;
    }

    /**
     * Scans the media library.
     * The scanning is done asynchronously, i.e., this method returns immediately.
     */
    public synchronized void scanLibrary() {
        if (isScanning()) {
            return;
        }
        scanning = true;

        Thread thread = new Thread("MediaLibraryScanner") {
            @Override
            public void run() {
                doScanLibrary();
                playlistService.importPlaylists();
                mediaFileDao.checkpoint();
            }
        };

        thread.setPriority(Thread.MIN_PRIORITY);
        thread.start();
    }

    private void doScanLibrary() {
        LOG.info("Starting to scan media library.");
        MediaLibraryStatistics statistics = new MediaLibraryStatistics(
                DateUtils.truncate(new Date(), Calendar.SECOND));
        LOG.debug("New last scan date is " + statistics.getScanDate());

        try {

            // Maps from artist name to album count.
            Map<String, Integer> albumCount = new HashMap<String, Integer>();
            Genres genres = new Genres();

            scanCount = 0;

            artistDao.clearOrder();
            albumDao.clearOrder();
            mediaFileDao.clearOrder();

            mediaFileService.setMemoryCacheEnabled(false);
            indexManager.startIndexing();

            mediaFileService.clearMemoryCache();

            // Recurse through all files on disk.
            for (MusicFolder musicFolder : settingsService.getAllMusicFolders()) {
                MediaFile root = mediaFileService.getMediaFile(musicFolder.getPath(), false);
                scanFile(root, musicFolder, statistics, albumCount, genres, false);
            }

            // Scan podcast folder.
            File podcastFolder = new File(settingsService.getPodcastFolder());
            if (podcastFolder.exists()) {
                scanFile(mediaFileService.getMediaFile(podcastFolder), new MusicFolder(podcastFolder, null, true, null),
                        statistics, albumCount, genres, true);
            }

            LOG.info("Scanned media library with " + scanCount + " entries.");

            LOG.info("Marking non-present files.");
            mediaFileDao.markNonPresent(statistics.getScanDate());
            LOG.info("Marking non-present artists.");
            artistDao.markNonPresent(statistics.getScanDate());
            LOG.info("Marking non-present albums.");
            albumDao.markNonPresent(statistics.getScanDate());

            // Update statistics
            statistics.incrementArtists(albumCount.size());
            for (Integer albums : albumCount.values()) {
                statistics.incrementAlbums(albums);
            }

            // Update genres
            mediaFileDao.updateGenres(genres.getGenres());


            LOG.info("[1/2] Additional processing after scanning by Jpsonic. Supplementing sort/read data.");

            // Update artistSort
            mediaFileService.updateArtistSort();

            // Update albumSort
            mediaFileService.updateAlbumSort();

<<<<<<< HEAD
            // Update order
            if (settingsService.isSortStrict()) {
                LOG.info(
                        "[2/2] Additional processing after scanning by Jpsonic. Create dictionary sort index in database.");
                mediaFileService.updateArtistOrder();
                mediaFileService.updateAlbumOrder();
                mediaFileService.updateFileStructureOrder();
            } else {
                LOG.info("[2/2] A dictionary sort index is not created in the database. See Settings > General > Sort settings.");
            }

            settingsService.setMediaLibraryStatistics(statistics);
            settingsService.setLastScanned(lastScanned);
            settingsService.save(false);
=======
>>>>>>> 832a1196
            LOG.info("Completed media library scan.");

        } catch (Throwable x) {
            LOG.error("Failed to scan media library.", x);
        } finally {
            mediaFileService.setMemoryCacheEnabled(true);
            indexManager.stopIndexing(statistics);
            scanning = false;
            mediaFileJPSupport.clear();
        }
    }

    private void scanFile(MediaFile file, MusicFolder musicFolder, MediaLibraryStatistics statistics,
                          Map<String, Integer> albumCount, Genres genres, boolean isPodcast) {
        scanCount++;
        if (scanCount % 250 == 0) {
            LOG.info("Scanned media library with " + scanCount + " entries.");
        }

        LOG.trace("Scanning file {}", file.getPath());

        // Update the root folder if it has changed.
        if (!musicFolder.getPath().getPath().equals(file.getFolder())) {
            file.setFolder(musicFolder.getPath().getPath());
            mediaFileDao.createOrUpdateMediaFile(file);
        }

        indexManager.index(file);

        if (file.isDirectory()) {
            for (MediaFile child : mediaFileService.getChildrenOf(file, true, false, false, false)) {
                scanFile(child, musicFolder, statistics, albumCount, genres, isPodcast);
            }
            for (MediaFile child : mediaFileService.getChildrenOf(file, false, true, false, false)) {
                scanFile(child, musicFolder, statistics, albumCount, genres, isPodcast);
            }
        } else {
            if (!isPodcast) {
                updateAlbum(file, musicFolder, statistics.getScanDate(), albumCount);
                updateArtist(file, musicFolder, statistics.getScanDate(), albumCount);
            }
            statistics.incrementSongs(1);
        }

        updateGenres(file, genres);
        mediaFileDao.markPresent(file.getPath(), statistics.getScanDate());
        artistDao.markPresent(file.getAlbumArtist(), statistics.getScanDate());

        if (file.getDurationSeconds() != null) {
            statistics.incrementTotalDurationInSeconds(file.getDurationSeconds());
        }
        if (file.getFileSize() != null) {
            statistics.incrementTotalLengthInBytes(file.getFileSize());
        }
    }

    private void updateGenres(MediaFile file, Genres genres) {
        String genre = file.getGenre();
        if (genre == null) {
            return;
        }
        if (file.isAlbum()) {
            genres.incrementAlbumCount(genre);
        }
        else if (file.isAudio()) {
            genres.incrementSongCount(genre);
        }
    }

    private void updateAlbum(MediaFile file, MusicFolder musicFolder, Date lastScanned, Map<String, Integer> albumCount) {
        String artist;
        String reading;
        String sort;
        if (isEmpty(file.getAlbumArtist())) {
            artist = file.getArtist();
            reading = file.getArtistReading();
            sort = file.getArtistSort();
        } else {
            artist = file.getAlbumArtist();
            reading = file.getAlbumArtistReading();
            sort = file.getAlbumArtistSort();
        }

        if (file.getAlbumName() == null || artist == null || file.getParentPath() == null || !file.isAudio()) {
            return;
        }

        Album album = albumDao.getAlbumForFile(file);
        if (album == null) {
            album = new Album();
            album.setPath(file.getParentPath());
            album.setName(file.getAlbumName());
            album.setNameReading(file.getAlbumReading());
            album.setNameSort(file.getAlbumSort());
            album.setArtist(artist);
            album.setArtistReading(reading);
            album.setArtistSort(sort);
            album.setCreated(file.getChanged());
        }

        if (file.getMusicBrainzReleaseId() != null) {
            album.setMusicBrainzReleaseId(file.getMusicBrainzReleaseId());
        }
        if (file.getYear() != null) {
            album.setYear(file.getYear());
        }
        if (file.getGenre() != null) {
            album.setGenre(file.getGenre());
        }
        MediaFile parent = mediaFileService.getParentOf(file);
        if (parent != null && parent.getCoverArtPath() != null) {
            album.setCoverArtPath(parent.getCoverArtPath());
        }

        boolean firstEncounter = !lastScanned.equals(album.getLastScanned());
        if (firstEncounter) {
            album.setFolderId(musicFolder.getId());
            album.setDurationSeconds(0);
            album.setSongCount(0);
            Integer n = albumCount.get(artist);
            albumCount.put(artist, n == null ? 1 : n + 1);
        }
        if (file.getDurationSeconds() != null) {
            album.setDurationSeconds(album.getDurationSeconds() + file.getDurationSeconds());
        }
        if (file.isAudio()) {
            album.setSongCount(album.getSongCount() + 1);
        }
        album.setLastScanned(lastScanned);
        album.setPresent(true);
        albumDao.createOrUpdateAlbum(album);
        if (firstEncounter) {
            indexManager.index(album);
        }

        // Update the file's album artist, if necessary.
        if (!ObjectUtils.equals(album.getArtist(), file.getAlbumArtist())) {
            file.setAlbumArtist(album.getArtist());
            mediaFileDao.createOrUpdateMediaFile(file);
        }
    }

    private void updateArtist(MediaFile file, MusicFolder musicFolder, Date lastScanned, Map<String, Integer> albumCount) {
        if (file.getAlbumArtist() == null || !file.isAudio()) {
            return;
        }

        Artist artist = artistDao.getArtist(file.getAlbumArtist());
        if (artist == null) {
            artist = new Artist();
            artist.setName(file.getAlbumArtist());
            artist.setReading(file.getAlbumArtistReading());
            artist.setSort(file.getAlbumArtistSort());
        }
        if (artist.getCoverArtPath() == null) {
            MediaFile parent = mediaFileService.getParentOf(file);
            if (parent != null) {
                artist.setCoverArtPath(parent.getCoverArtPath());
            }
        }
        boolean firstEncounter = !lastScanned.equals(artist.getLastScanned());

        if (firstEncounter) {
            artist.setFolderId(musicFolder.getId());
        }
        Integer n = albumCount.get(artist.getName());
        artist.setAlbumCount(n == null ? 0 : n);

        artist.setLastScanned(lastScanned);
        artist.setPresent(true);
        artistDao.createOrUpdateArtist(artist);

        if (firstEncounter) {
            indexManager.index(artist, musicFolder);
        }
    }

    public void setSettingsService(SettingsService settingsService) {
        this.settingsService = settingsService;
    }

    public void setMediaFileService(MediaFileService mediaFileService) {
        this.mediaFileService = mediaFileService;
    }

    public void setMediaFileDao(MediaFileDao mediaFileDao) {
        this.mediaFileDao = mediaFileDao;
    }

    public void setArtistDao(ArtistDao artistDao) {
        this.artistDao = artistDao;
    }

    public void setAlbumDao(AlbumDao albumDao) {
        this.albumDao = albumDao;
    }

    public void setPlaylistService(PlaylistService playlistService) {
        this.playlistService = playlistService;
    }
}<|MERGE_RESOLUTION|>--- conflicted
+++ resolved
@@ -227,7 +227,6 @@
             // Update albumSort
             mediaFileService.updateAlbumSort();
 
-<<<<<<< HEAD
             // Update order
             if (settingsService.isSortStrict()) {
                 LOG.info(
@@ -239,11 +238,6 @@
                 LOG.info("[2/2] A dictionary sort index is not created in the database. See Settings > General > Sort settings.");
             }
 
-            settingsService.setMediaLibraryStatistics(statistics);
-            settingsService.setLastScanned(lastScanned);
-            settingsService.save(false);
-=======
->>>>>>> 832a1196
             LOG.info("Completed media library scan.");
 
         } catch (Throwable x) {
