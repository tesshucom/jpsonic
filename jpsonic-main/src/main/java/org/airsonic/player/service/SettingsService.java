/*
 This file is part of Airsonic.

 Airsonic is free software: you can redistribute it and/or modify
 it under the terms of the GNU General Public License as published by
 the Free Software Foundation, either version 3 of the License, or
 (at your option) any later version.

 Airsonic is distributed in the hope that it will be useful,
 but WITHOUT ANY WARRANTY; without even the implied warranty of
 MERCHANTABILITY or FITNESS FOR A PARTICULAR PURPOSE.  See the
 GNU General Public License for more details.

 You should have received a copy of the GNU General Public License
 along with Airsonic.  If not, see <http://www.gnu.org/licenses/>.

 Copyright 2016 (C) Airsonic Authors
 Based upon Subsonic, Copyright 2009 (C) Sindre Mehus
 */
package org.airsonic.player.service;

import org.airsonic.player.dao.AvatarDao;
import org.airsonic.player.dao.InternetRadioDao;
import org.airsonic.player.dao.MusicFolderDao;
import org.airsonic.player.dao.UserDao;
import org.airsonic.player.domain.*;
import org.airsonic.player.spring.DataSourceConfigType;
import org.airsonic.player.util.FileUtil;
import org.airsonic.player.util.StringUtil;
import org.airsonic.player.util.Util;
import org.apache.commons.lang.StringUtils;
import org.slf4j.Logger;
import org.slf4j.LoggerFactory;
import org.springframework.beans.factory.annotation.Autowired;
import org.springframework.stereotype.Service;

import javax.annotation.PostConstruct;

import java.io.File;
import java.io.IOException;
import java.io.InputStream;
import java.util.*;
import java.util.concurrent.ConcurrentHashMap;
import java.util.concurrent.ConcurrentMap;
import java.util.regex.Pattern;

import static org.springframework.util.ObjectUtils.isEmpty;

/**
 * Provides persistent storage of application settings and preferences.
 *
 * @author Sindre Mehus
 */
@Service
public class SettingsService {

    // Jpsonic home directory.
    private static final File JPSONIC_HOME_WINDOWS = new File("c:/jpsonic");
    private static final File JPSONIC_HOME_OTHER = new File("/var/jpsonic");

    // Global settings.
    private static final String KEY_INDEX_STRING = "IndexString";
    private static final String KEY_IGNORED_ARTICLES = "IgnoredArticles";
    private static final String KEY_SHORTCUTS = "Shortcuts";
    private static final String KEY_PLAYLIST_FOLDER = "PlaylistFolder";
    private static final String KEY_MUSIC_FILE_TYPES = "MusicFileTypes";
    private static final String KEY_VIDEO_FILE_TYPES = "VideoFileTypes";
    private static final String KEY_COVER_ART_FILE_TYPES = "CoverArtFileTypes2";
    private static final String KEY_COVER_ART_CONCURRENCY = "CoverArtConcurrency";
    private static final String KEY_WELCOME_TITLE = "WelcomeTitle";
    private static final String KEY_WELCOME_SUBTITLE = "WelcomeSubtitle";
    private static final String KEY_WELCOME_MESSAGE = "WelcomeMessage2";
    private static final String KEY_LOGIN_MESSAGE = "LoginMessage";
    private static final String KEY_LOCALE_LANGUAGE = "LocaleLanguage";
    private static final String KEY_LOCALE_COUNTRY = "LocaleCountry";
    private static final String KEY_LOCALE_VARIANT = "LocaleVariant";
    private static final String KEY_THEME_ID = "Theme";
    private static final String KEY_INDEX_CREATION_INTERVAL = "IndexCreationInterval";
    private static final String KEY_INDEX_CREATION_HOUR = "IndexCreationHour";
    private static final String KEY_FAST_CACHE_ENABLED = "FastCacheEnabled";
    private static final String KEY_IGNORE_FILE_TIMESTAMPS = "IgnoreFileTimestamps";
    private static final String KEY_PODCAST_UPDATE_INTERVAL = "PodcastUpdateInterval";
    private static final String KEY_PODCAST_FOLDER = "PodcastFolder";
    private static final String KEY_PODCAST_EPISODE_RETENTION_COUNT = "PodcastEpisodeRetentionCount";
    private static final String KEY_PODCAST_EPISODE_DOWNLOAD_COUNT = "PodcastEpisodeDownloadCount";
    private static final String KEY_DOWNLOAD_BITRATE_LIMIT = "DownloadBitrateLimit";
    private static final String KEY_UPLOAD_BITRATE_LIMIT = "UploadBitrateLimit";
    private static final String KEY_DOWNSAMPLING_COMMAND = "DownsamplingCommand4";
    private static final String KEY_HLS_COMMAND = "HlsCommand3";
    private static final String KEY_JUKEBOX_COMMAND = "JukeboxCommand2";
    private static final String KEY_VIDEO_IMAGE_COMMAND = "VideoImageCommand";
    private static final String KEY_LDAP_ENABLED = "LdapEnabled";
    private static final String KEY_LDAP_URL = "LdapUrl";
    private static final String KEY_LDAP_MANAGER_DN = "LdapManagerDn";
    private static final String KEY_LDAP_MANAGER_PASSWORD = "LdapManagerPassword";
    private static final String KEY_LDAP_SEARCH_FILTER = "LdapSearchFilter";
    private static final String KEY_LDAP_AUTO_SHADOWING = "LdapAutoShadowing";
    private static final String KEY_GETTING_STARTED_ENABLED = "GettingStartedEnabled";
    private static final String KEY_SETTINGS_CHANGED = "SettingsChanged";
    private static final String KEY_ORGANIZE_BY_FOLDER_STRUCTURE = "OrganizeByFolderStructure";
    private static final String KEY_INDEX_ENGLISH_PRIOR = "IndexEnglishPrior";
    private static final String KEY_SORT_ALBUMS_BY_YEAR = "SortAlbumsByYear";
    private static final String KEY_PROHIBIT_SORT_VARIOUS = "ProhibitSortVarious";
    private static final String KEY_SORT_ALPHANUM = "SortAlphanum";
<<<<<<< HEAD
    private static final String KEY_SORT_STRICT = "SortStrict";
    private static final String KEY_SEARCH_COMPOSER = "SearchComposer";
    private static final String KEY_OUTPUT_SEARCH_QUERY = "OutputSearchQuery";
    private static final String KEY_MEDIA_LIBRARY_STATISTICS = "MediaLibraryStatistics";
=======
>>>>>>> 832a1196
    private static final String KEY_DLNA_ENABLED = "DlnaEnabled";
    private static final String KEY_DLNA_SERVER_NAME = "DlnaServerName";
    private static final String KEY_DLNA_BASE_LAN_URL = "DlnaBaseLANURL";
    private static final String KEY_DLNA_FILE_STRUCTURE_SEARCH = "DlnaFileStructureSearch";
    private static final String KEY_SONOS_ENABLED = "SonosEnabled";
    private static final String KEY_SONOS_SERVICE_NAME = "SonosServiceName";
    private static final String KEY_SONOS_SERVICE_ID = "SonosServiceId";
    private static final String KEY_JWT_KEY = "JWTKey";
    private static final String KEY_REMEMBER_ME_KEY = "RememberMeKey";

    private static final String KEY_SMTP_SERVER = "SmtpServer";
    private static final String KEY_SMTP_ENCRYPTION = "SmtpEncryption";
    private static final String KEY_SMTP_PORT = "SmtpPort";
    private static final String KEY_SMTP_USER = "SmtpUser";
    private static final String KEY_SMTP_PASSWORD = "SmtpPassword";
    private static final String KEY_SMTP_FROM = "SmtpFrom";
    private static final String KEY_EXPORT_PLAYLIST_FORMAT = "PlaylistExportFormat";
    private static final String KEY_IGNORE_SYMLINKS = "IgnoreSymLinks";
    private static final String KEY_EXCLUDE_PATTERN_STRING = "ExcludePattern";

    private static final String KEY_CAPTCHA_ENABLED = "CaptchaEnabled";
    private static final String KEY_RECAPTCHA_SITE_KEY = "ReCaptchaSiteKey";
    private static final String KEY_RECAPTCHA_SECRET_KEY = "ReCaptchaSecretKey";

    // Database Settings
    private static final String KEY_DATABASE_CONFIG_TYPE = "DatabaseConfigType";
    private static final String KEY_DATABASE_CONFIG_EMBED_DRIVER = "DatabaseConfigEmbedDriver";
    private static final String KEY_DATABASE_CONFIG_EMBED_URL = "DatabaseConfigEmbedUrl";
    private static final String KEY_DATABASE_CONFIG_EMBED_USERNAME = "DatabaseConfigEmbedUsername";
    private static final String KEY_DATABASE_CONFIG_EMBED_PASSWORD = "DatabaseConfigEmbedPassword";
    private static final String KEY_DATABASE_CONFIG_JNDI_NAME = "DatabaseConfigJNDIName";
    private static final String KEY_DATABASE_MYSQL_VARCHAR_MAXLENGTH = "DatabaseMysqlMaxlength";
    private static final String KEY_DATABASE_USERTABLE_QUOTE = "DatabaseUsertableQuote";

    // Default values.
    private static final String DEFAULT_JWT_KEY = null;
    private static final String DEFAULT_INDEX_STRING = "A B C D E F G H I J K L M N O P Q R S T U V W X-Z(XYZ) \u3042(\u30A2\u30A4\u30A6\u30A8\u30AA) \u304B(\u30AB\u30AD\u30AF\u30B1\u30B3) \u3055(\u30B5\u30B7\u30B9\u30BB\u30BD) \u305F(\u30BF\u30C1\u30C4\u30C6\u30C8) \u306A(\u30CA\u30CB\u30CC\u30CD\u30CE) \u306F(\u30CF\u30D2\u30D5\u30D8\u30DB) \u307E(\u30DE\u30DF\u30E0\u30E1\u30E2) \u3084(\u30E4\u30E6\u30E8) \u3089(\u30E9\u30EA\u30EB\u30EC\u30ED) \u308F(\u30EF\u30F2\u30F3)";
    private static final String DEFAULT_IGNORED_ARTICLES = "The El La Los Las Le Les";
    private static final String DEFAULT_SHORTCUTS = "New Incoming Podcast";
    private static final String DEFAULT_PLAYLIST_FOLDER = Util.getDefaultPlaylistFolder();
    private static final String DEFAULT_MUSIC_FILE_TYPES = "mp3 ogg oga aac m4a m4b flac wav wma aif aiff ape mpc shn mka opus";
    private static final String DEFAULT_VIDEO_FILE_TYPES = "flv avi mpg mpeg mp4 m4v mkv mov wmv ogv divx m2ts webm";
    private static final String DEFAULT_COVER_ART_FILE_TYPES = "cover.jpg cover.png cover.gif folder.jpg jpg jpeg gif png";
    private static final int DEFAULT_COVER_ART_CONCURRENCY = 4;
    private static final String DEFAULT_WELCOME_TITLE = "\u30db\u30fc\u30e0";
    private static final String DEFAULT_WELCOME_SUBTITLE = null;
    private static final String DEFAULT_WELCOME_MESSAGE = null;
    private static final String DEFAULT_LOGIN_MESSAGE = null;
    private static final String DEFAULT_LOCALE_LANGUAGE = "ja";
    private static final String DEFAULT_LOCALE_COUNTRY = "jp";
    private static final String DEFAULT_LOCALE_VARIANT = "";
    private static final String DEFAULT_THEME_ID = "jpsonic";
    private static final int DEFAULT_INDEX_CREATION_INTERVAL = 1;
    private static final int DEFAULT_INDEX_CREATION_HOUR = 3;
    private static final boolean DEFAULT_FAST_CACHE_ENABLED = false;
    private static final boolean DEFAULT_IGNORE_FILE_TIMESTAMPS = false;
    private static final int DEFAULT_PODCAST_UPDATE_INTERVAL = 24;
    private static final String DEFAULT_PODCAST_FOLDER = Util.getDefaultPodcastFolder();
    private static final int DEFAULT_PODCAST_EPISODE_RETENTION_COUNT = 10;
    private static final int DEFAULT_PODCAST_EPISODE_DOWNLOAD_COUNT = 1;
    private static final long DEFAULT_DOWNLOAD_BITRATE_LIMIT = 0;
    private static final long DEFAULT_UPLOAD_BITRATE_LIMIT = 0;
    private static final String DEFAULT_DOWNSAMPLING_COMMAND = "ffmpeg -i %s -map 0:0 -b:a %bk -v 0 -f mp3 -";
    private static final String DEFAULT_HLS_COMMAND = "ffmpeg -ss %o -t %d -i %s -async 1 -b:v %bk -s %wx%h -ar 44100 -ac 2 -v 0 -f mpegts -c:v libx264 -preset superfast -c:a libmp3lame -threads 0 -";
    private static final String DEFAULT_JUKEBOX_COMMAND = "ffmpeg -ss %o -i %s -map 0:0 -v 0 -ar 44100 -ac 2 -f s16be -";
    private static final String DEFAULT_VIDEO_IMAGE_COMMAND = "ffmpeg -r 1 -ss %o -t 1 -i %s -s %wx%h -v 0 -f mjpeg -";
    private static final boolean DEFAULT_LDAP_ENABLED = false;
    private static final String DEFAULT_LDAP_URL = "ldap://host.domain.com:389/cn=Users,dc=domain,dc=com";
    private static final String DEFAULT_LDAP_MANAGER_DN = null;
    private static final String DEFAULT_LDAP_MANAGER_PASSWORD = null;
    private static final String DEFAULT_LDAP_SEARCH_FILTER = "(sAMAccountName={0})";
    private static final boolean DEFAULT_LDAP_AUTO_SHADOWING = false;
    private static final boolean DEFAULT_GETTING_STARTED_ENABLED = true;
    private static final long DEFAULT_SETTINGS_CHANGED = 0L;
    private static final boolean DEFAULT_ORGANIZE_BY_FOLDER_STRUCTURE = true;
    private static final boolean DEFAULT_INDEX_ENGLISH_PRIOR = true;
    private static final boolean DEFAULT_SORT_ALBUMS_BY_YEAR = true;
    private static final boolean DEFAULT_PROHIBIT_SORT_VARIOUS = true;
    private static final boolean DEFAULT_SORT_ALPHANUM = false;
<<<<<<< HEAD
    private static final boolean DEFAULT_SORT_STRICT = false;
    private static final boolean DEFAULT_SEARCH_COMPOSER = false;
    private static final boolean DEFAULT_OUTPUT_SEARCH_QUERY = false;
    private static final String DEFAULT_MEDIA_LIBRARY_STATISTICS = "0 0 0 0 0";
=======
>>>>>>> 832a1196
    private static final boolean DEFAULT_DLNA_ENABLED = false;
    private static final String DEFAULT_DLNA_SERVER_NAME = "Jpsonic";
    private static final String DEFAULT_DLNA_BASE_LAN_URL = null;
    private static final boolean DEFAULT_DLNA_FILE_STRUCTURE_SEARCH = true;
    private static final boolean DEFAULT_SONOS_ENABLED = false;
    private static final String DEFAULT_SONOS_SERVICE_NAME = "Jpsonic";
    private static final int DEFAULT_SONOS_SERVICE_ID = 242;
    private static final String DEFAULT_EXPORT_PLAYLIST_FORMAT = "m3u";
    private static final boolean DEFAULT_IGNORE_SYMLINKS = false;
    private static final String DEFAULT_EXCLUDE_PATTERN_STRING = null;

    private static final String DEFAULT_SMTP_SERVER = null;
    private static final String DEFAULT_SMTP_ENCRYPTION = "None";
    private static final String DEFAULT_SMTP_PORT = "25";
    private static final String DEFAULT_SMTP_USER = null;
    private static final String DEFAULT_SMTP_PASSWORD = null;
    private static final String DEFAULT_SMTP_FROM = "airsonic@airsonic.org";

    private static final boolean DEFAULT_CAPTCHA_ENABLED = false;
    private static final String DEFAULT_RECAPTCHA_SITE_KEY = "6LeIxAcTAAAAAJcZVRqyHh71UMIEGNQ_MXjiZKhI";
    private static final String DEFAULT_RECAPTCHA_SECRET_KEY = "6LeIxAcTAAAAAGG-vFI1TnRWxMZNFuojJ4WifJWe";

    private static final DataSourceConfigType DEFAULT_DATABASE_CONFIG_TYPE = DataSourceConfigType.LEGACY;
    private static final String DEFAULT_DATABASE_CONFIG_EMBED_DRIVER = null;
    private static final String DEFAULT_DATABASE_CONFIG_EMBED_URL = null;
    private static final String DEFAULT_DATABASE_CONFIG_EMBED_USERNAME = null;
    private static final String DEFAULT_DATABASE_CONFIG_EMBED_PASSWORD = null;
    private static final String DEFAULT_DATABASE_CONFIG_JNDI_NAME = null;
    private static final Integer DEFAULT_DATABASE_MYSQL_VARCHAR_MAXLENGTH = 512;
    private static final String DEFAULT_DATABASE_USERTABLE_QUOTE = null;

    // Array of obsolete keys.  Used to clean property file.
    private static final List<String> OBSOLETE_KEYS = Arrays.asList("PortForwardingPublicPort", "PortForwardingLocalPort",
            "DownsamplingCommand", "DownsamplingCommand2", "DownsamplingCommand3", "AutoCoverBatch", "MusicMask",
            "VideoMask", "CoverArtMask, HlsCommand", "HlsCommand2", "JukeboxCommand",
            "CoverArtFileTypes", "UrlRedirectCustomHost", "CoverArtLimit", "StreamPort",
            "PortForwardingEnabled", "RewriteUrl", "UrlRedirectCustomUrl", "UrlRedirectContextPath",
            "UrlRedirectFrom", "UrlRedirectionEnabled", "UrlRedirectType", "Port", "HttpsPort",
            // Database settings renamed
            "database.varchar.maxlength", "database.config.type", "database.config.embed.driver",
            "database.config.embed.url", "database.config.embed.username", "database.config.embed.password",
            "database.config.jndi.name", "database.usertable.quote");

    private static final String LOCALES_FILE = "/org/airsonic/player/i18n/locales.txt";
    private static final String THEMES_FILE = "/org/airsonic/player/theme/themes.txt";

    private static final Logger LOG = LoggerFactory.getLogger(SettingsService.class);

    private List<Theme> themes;
    private List<Locale> locales;
    @Autowired
    private InternetRadioDao internetRadioDao;
    @Autowired
    private MusicFolderDao musicFolderDao;
    @Autowired
    private UserDao userDao;
    @Autowired
    private AvatarDao avatarDao;
    @Autowired
    private ApacheCommonsConfigurationService configurationService;

    private String[] cachedCoverArtFileTypesArray;
    private String[] cachedMusicFileTypesArray;
    private String[] cachedVideoFileTypesArray;
    private List<MusicFolder> cachedMusicFolders;
    private final ConcurrentMap<String, List<MusicFolder>> cachedMusicFoldersPerUser = new ConcurrentHashMap<>();

    private Pattern excludePattern;
    
    private Locale locale;

    private void removeObsoleteProperties() {

        OBSOLETE_KEYS.forEach(oKey -> {
            if (configurationService.containsKey(oKey)) {
                LOG.info("Removing obsolete property [" + oKey + ']');
                configurationService.clearProperty(oKey);
            }
        });

    }

    public static synchronized File getJpsonicHome() {

        File home;

        String overrideHome = System.getProperty("jpsonic.home");
        String oldHome = System.getProperty("libresonic.home");
        if (overrideHome != null) {
            home = new File(overrideHome);
        } else if (oldHome != null) {
            home = new File(oldHome);
        } else {
            boolean isWindows = System.getProperty("os.name", "Windows").toLowerCase().startsWith("windows");
            home = isWindows ? JPSONIC_HOME_WINDOWS : JPSONIC_HOME_OTHER;
        }
        ensureDirectoryPresent(home);

        return home;
    }

    private static String getFileSystemAppName() {
        String home = getJpsonicHome().getPath();
        return home.contains("libresonic") ? "libresonic" : "jpsonic";
    }

    public static String getDefaultJDBCUrl() {
        return "jdbc:hsqldb:file:" + getJpsonicHome().getPath() + "/db/" + getFileSystemAppName();
    }

    public static File getLogFile() {
        File jpsonicHome = SettingsService.getJpsonicHome();
        return new File(jpsonicHome, getFileSystemAppName() + ".log");
    }


    /**
     * Register in service locator so that non-Spring objects can access me.
     * This method is invoked automatically by Spring.
     */
    @PostConstruct
    public void init() {
        logServerInfo();
    }

    private void logServerInfo() {
        LOG.info("Java: " + System.getProperty("java.version") +
                 ", OS: " + System.getProperty("os.name"));
    }

    public void save() {
        save(true);
    }

    public void save(boolean updateSettingsChanged) {
        if (updateSettingsChanged) {
            removeObsoleteProperties();
            this.setLong(KEY_SETTINGS_CHANGED, System.currentTimeMillis());
        }
        configurationService.save();
    }

    private static void ensureDirectoryPresent(File home) {
        // Attempt to create home directory if it doesn't exist.
        if (!home.exists() || !home.isDirectory()) {
            boolean success = home.mkdirs();
            if (!success) {
                String message = "The directory " + home + " does not exist. Please create it and make it writable. " +
                        "(You can override the directory location by specifying -Djpsonic.home=... when " +
                        "starting the servlet container.)";
                throw new RuntimeException(message);
            }
        }
    }

    static File getPropertyFile() {
        File propertyFile = getJpsonicHome();
        return new File(propertyFile, getFileSystemAppName() + ".properties");
    }

    private int getInt(String key, int defaultValue) {
        return configurationService.getInteger(key, defaultValue);
    }

    private void setInt(String key, Integer value) {
        setProperty(key, value);
    }

    private long getLong(String key, long defaultValue) {
        return configurationService.getLong(key, defaultValue);
    }

    private void setLong(String key, Long value) {
        setProperty(key, value);
    }

    private boolean getBoolean(String key, boolean defaultValue) {
        return configurationService.getBoolean(key, defaultValue);
    }

    private void setBoolean(String key, Boolean value) {
        setProperty(key, value);
    }

    private String getString(String key, String defaultValue) {
        return getProperty(key, defaultValue);
    }

    private void setString(String key, String value) {
        setProperty(key, value);
    }

    public String getIndexString() {
        return getProperty(KEY_INDEX_STRING, DEFAULT_INDEX_STRING);
    }

    private String getProperty(String key, String defaultValue) {
        return configurationService.getString(key, defaultValue);
    }

    public void setIndexString(String indexString) {
        setProperty(KEY_INDEX_STRING, indexString);
    }

    public String getIgnoredArticles() {
        return getProperty(KEY_IGNORED_ARTICLES, DEFAULT_IGNORED_ARTICLES);
    }

    String[] getIgnoredArticlesAsArray() {
        return getIgnoredArticles().split("\\s+");
    }

    public void setIgnoredArticles(String ignoredArticles) {
        setProperty(KEY_IGNORED_ARTICLES, ignoredArticles);
    }

    public String getShortcuts() {
        return getProperty(KEY_SHORTCUTS, DEFAULT_SHORTCUTS);
    }

    String[] getShortcutsAsArray() {
        return StringUtil.split(getShortcuts());
    }

    public void setShortcuts(String shortcuts) {
        setProperty(KEY_SHORTCUTS, shortcuts);
    }

    public String getPlaylistFolder() {
        return getProperty(KEY_PLAYLIST_FOLDER, DEFAULT_PLAYLIST_FOLDER);
    }

    public void setPlaylistFolder(String playlistFolder) {
        setProperty(KEY_PLAYLIST_FOLDER, playlistFolder);
    }

    public synchronized String getMusicFileTypes() {
        return getProperty(KEY_MUSIC_FILE_TYPES, DEFAULT_MUSIC_FILE_TYPES);
    }

    public synchronized void setMusicFileTypes(String fileTypes) {
        setProperty(KEY_MUSIC_FILE_TYPES, fileTypes);
        cachedMusicFileTypesArray = null;
    }

    synchronized String[] getMusicFileTypesAsArray() {
        if (cachedMusicFileTypesArray == null) {
            cachedMusicFileTypesArray = toStringArray(getMusicFileTypes());
        }
        return cachedMusicFileTypesArray;
    }

    public synchronized String getVideoFileTypes() {
        return getProperty(KEY_VIDEO_FILE_TYPES, DEFAULT_VIDEO_FILE_TYPES);
    }

    public synchronized void setVideoFileTypes(String fileTypes) {
        setProperty(KEY_VIDEO_FILE_TYPES, fileTypes);
        cachedVideoFileTypesArray = null;
    }

    public synchronized String[] getVideoFileTypesAsArray() {
        if (cachedVideoFileTypesArray == null) {
            cachedVideoFileTypesArray = toStringArray(getVideoFileTypes());
        }
        return cachedVideoFileTypesArray;
    }

    public synchronized String getCoverArtFileTypes() {
        return getProperty(KEY_COVER_ART_FILE_TYPES, DEFAULT_COVER_ART_FILE_TYPES);
    }

    public synchronized void setCoverArtFileTypes(String fileTypes) {
        setProperty(KEY_COVER_ART_FILE_TYPES, fileTypes);
        cachedCoverArtFileTypesArray = null;
    }

    synchronized String[] getCoverArtFileTypesAsArray() {
        if (cachedCoverArtFileTypesArray == null) {
            cachedCoverArtFileTypesArray = toStringArray(getCoverArtFileTypes());
        }
        return cachedCoverArtFileTypesArray;
    }

    public int getCoverArtConcurrency() {
        return getInt(KEY_COVER_ART_CONCURRENCY, DEFAULT_COVER_ART_CONCURRENCY);
    }

    public String getWelcomeTitle() {
        return StringUtils.trimToNull(getProperty(KEY_WELCOME_TITLE, DEFAULT_WELCOME_TITLE));
    }

    public void setWelcomeTitle(String title) {
        setProperty(KEY_WELCOME_TITLE, title);
    }

    public String getWelcomeSubtitle() {
        return StringUtils.trimToNull(getProperty(KEY_WELCOME_SUBTITLE, DEFAULT_WELCOME_SUBTITLE));
    }

    public void setWelcomeSubtitle(String subtitle) {
        setProperty(KEY_WELCOME_SUBTITLE, subtitle);
    }

    public String getWelcomeMessage() {
        return StringUtils.trimToNull(getProperty(KEY_WELCOME_MESSAGE, DEFAULT_WELCOME_MESSAGE));
    }

    public void setWelcomeMessage(String message) {
        setProperty(KEY_WELCOME_MESSAGE, message);
    }

    public String getLoginMessage() {
        return StringUtils.trimToNull(getProperty(KEY_LOGIN_MESSAGE, DEFAULT_LOGIN_MESSAGE));
    }

    public void setLoginMessage(String message) {
        setProperty(KEY_LOGIN_MESSAGE, message);
    }

    /**
     * Returns the number of days between automatic index creation, of -1 if automatic index
     * creation is disabled.
     */
    public int getIndexCreationInterval() {
        return getInt(KEY_INDEX_CREATION_INTERVAL, DEFAULT_INDEX_CREATION_INTERVAL);
    }

    /**
     * Sets the number of days between automatic index creation, of -1 if automatic index
     * creation is disabled.
     */
    public void setIndexCreationInterval(int days) {
        setInt(KEY_INDEX_CREATION_INTERVAL, days);
    }

    /**
     * Returns the hour of day (0 - 23) when automatic index creation should run.
     */
    public int getIndexCreationHour() {
        return getInt(KEY_INDEX_CREATION_HOUR, DEFAULT_INDEX_CREATION_HOUR);
    }

    /**
     * Sets the hour of day (0 - 23) when automatic index creation should run.
     */
    public void setIndexCreationHour(int hour) {
        setInt(KEY_INDEX_CREATION_HOUR, hour);
    }

    public boolean isFastCacheEnabled() {
        return getBoolean(KEY_FAST_CACHE_ENABLED, DEFAULT_FAST_CACHE_ENABLED);
    }

    public void setFastCacheEnabled(boolean enabled) {
        setBoolean(KEY_FAST_CACHE_ENABLED, enabled);
    }

    public boolean isIgnoreFileTimestamps() {
        return getBoolean(KEY_IGNORE_FILE_TIMESTAMPS, DEFAULT_IGNORE_FILE_TIMESTAMPS);
    }

    public void setIgnoreFileTimestamps(boolean ignore) {
        setBoolean(KEY_IGNORE_FILE_TIMESTAMPS, ignore);
    }

    /**
     * Returns the number of hours between Podcast updates, of -1 if automatic updates
     * are disabled.
     */
    public int getPodcastUpdateInterval() {
        return getInt(KEY_PODCAST_UPDATE_INTERVAL, DEFAULT_PODCAST_UPDATE_INTERVAL);
    }

    /**
     * Sets the number of hours between Podcast updates, of -1 if automatic updates
     * are disabled.
     */
    public void setPodcastUpdateInterval(int hours) {
        setInt(KEY_PODCAST_UPDATE_INTERVAL, hours);
    }

    /**
     * Returns the number of Podcast episodes to keep (-1 to keep all).
     */
    public int getPodcastEpisodeRetentionCount() {
        return getInt(KEY_PODCAST_EPISODE_RETENTION_COUNT, DEFAULT_PODCAST_EPISODE_RETENTION_COUNT);
    }

    /**
     * Sets the number of Podcast episodes to keep (-1 to keep all).
     */
    public void setPodcastEpisodeRetentionCount(int count) {
        setInt(KEY_PODCAST_EPISODE_RETENTION_COUNT, count);
    }

    /**
     * Returns the number of Podcast episodes to download (-1 to download all).
     */
    public int getPodcastEpisodeDownloadCount() {
        return getInt(KEY_PODCAST_EPISODE_DOWNLOAD_COUNT, DEFAULT_PODCAST_EPISODE_DOWNLOAD_COUNT);
    }

    /**
     * Sets the number of Podcast episodes to download (-1 to download all).
     */
    public void setPodcastEpisodeDownloadCount(int count) {
        setInt(KEY_PODCAST_EPISODE_DOWNLOAD_COUNT, count);
    }

    /**
     * Returns the Podcast download folder.
     */
    public String getPodcastFolder() {
        return getProperty(KEY_PODCAST_FOLDER, DEFAULT_PODCAST_FOLDER);
    }

    /**
     * Sets the Podcast download folder.
     */
    public void setPodcastFolder(String folder) {
        setProperty(KEY_PODCAST_FOLDER, folder);
    }

    /**
     * @return The download bitrate limit in Kbit/s. Zero if unlimited.
     */
    public long getDownloadBitrateLimit() {
        return Long.parseLong(getProperty(KEY_DOWNLOAD_BITRATE_LIMIT, "" + DEFAULT_DOWNLOAD_BITRATE_LIMIT));
    }

    /**
     * @param limit The download bitrate limit in Kbit/s. Zero if unlimited.
     */
    public void setDownloadBitrateLimit(long limit) {
        setProperty(KEY_DOWNLOAD_BITRATE_LIMIT, String.valueOf(limit));
    }

    /**
     * @return The upload bitrate limit in Kbit/s. Zero if unlimited.
     */
    public long getUploadBitrateLimit() {
        return getLong(KEY_UPLOAD_BITRATE_LIMIT, DEFAULT_UPLOAD_BITRATE_LIMIT);
    }

    /**
     * @param limit The upload bitrate limit in Kbit/s. Zero if unlimited.
     */
    public void setUploadBitrateLimit(long limit) {
        setLong(KEY_UPLOAD_BITRATE_LIMIT, limit);
    }

    public String getDownsamplingCommand() {
        return getProperty(KEY_DOWNSAMPLING_COMMAND, DEFAULT_DOWNSAMPLING_COMMAND);
    }

    public void setDownsamplingCommand(String command) {
        setProperty(KEY_DOWNSAMPLING_COMMAND, command);
    }

    public String getHlsCommand() {
        return getProperty(KEY_HLS_COMMAND, DEFAULT_HLS_COMMAND);
    }

    public void setHlsCommand(String command) {
        setProperty(KEY_HLS_COMMAND, command);
    }

    String getJukeboxCommand() {
        return getProperty(KEY_JUKEBOX_COMMAND, DEFAULT_JUKEBOX_COMMAND);
    }
    public String getVideoImageCommand() {
        return getProperty(KEY_VIDEO_IMAGE_COMMAND, DEFAULT_VIDEO_IMAGE_COMMAND);
    }

    public boolean isLdapEnabled() {
        return getBoolean(KEY_LDAP_ENABLED, DEFAULT_LDAP_ENABLED);
    }

    public void setLdapEnabled(boolean ldapEnabled) {
        setBoolean(KEY_LDAP_ENABLED, ldapEnabled);
    }

    public String getLdapUrl() {
        return getProperty(KEY_LDAP_URL, DEFAULT_LDAP_URL);
    }

    public void setLdapUrl(String ldapUrl) {
        setProperty(KEY_LDAP_URL, ldapUrl);
    }

    public String getLdapSearchFilter() {
        return getProperty(KEY_LDAP_SEARCH_FILTER, DEFAULT_LDAP_SEARCH_FILTER);
    }

    public void setLdapSearchFilter(String ldapSearchFilter) {
        setProperty(KEY_LDAP_SEARCH_FILTER, ldapSearchFilter);
    }

    public String getLdapManagerDn() {
        return getProperty(KEY_LDAP_MANAGER_DN, DEFAULT_LDAP_MANAGER_DN);
    }

    public void setLdapManagerDn(String ldapManagerDn) {
        setProperty(KEY_LDAP_MANAGER_DN, ldapManagerDn);
    }

    public String getLdapManagerPassword() {
        String s = getProperty(KEY_LDAP_MANAGER_PASSWORD, DEFAULT_LDAP_MANAGER_PASSWORD);
        try {
            return StringUtil.utf8HexDecode(s);
        } catch (Exception x) {
            LOG.warn("Failed to decode LDAP manager password.", x);
            return s;
        }
    }

    public void setLdapManagerPassword(String ldapManagerPassword) {
        try {
            ldapManagerPassword = StringUtil.utf8HexEncode(ldapManagerPassword);
        } catch (Exception x) {
            LOG.warn("Failed to encode LDAP manager password.", x);
        }
        setProperty(KEY_LDAP_MANAGER_PASSWORD, ldapManagerPassword);
    }

    public boolean isLdapAutoShadowing() {
        return getBoolean(KEY_LDAP_AUTO_SHADOWING, DEFAULT_LDAP_AUTO_SHADOWING);
    }

    public void setLdapAutoShadowing(boolean ldapAutoShadowing) {
        setBoolean(KEY_LDAP_AUTO_SHADOWING, ldapAutoShadowing);
    }

    public boolean isGettingStartedEnabled() {
        return getBoolean(KEY_GETTING_STARTED_ENABLED, DEFAULT_GETTING_STARTED_ENABLED);
    }

    public void setGettingStartedEnabled(boolean isGettingStartedEnabled) {
        setBoolean(KEY_GETTING_STARTED_ENABLED, isGettingStartedEnabled);
    }

    public long getSettingsChanged() {
        return getLong(KEY_SETTINGS_CHANGED, DEFAULT_SETTINGS_CHANGED);
    }

    public boolean isOrganizeByFolderStructure() {
        return getBoolean(KEY_ORGANIZE_BY_FOLDER_STRUCTURE, DEFAULT_ORGANIZE_BY_FOLDER_STRUCTURE);
    }

    public void setOrganizeByFolderStructure(boolean b) {
        setBoolean(KEY_ORGANIZE_BY_FOLDER_STRUCTURE, b);
    }

    public boolean isIndexEnglishPrior() {
        return getBoolean(KEY_INDEX_ENGLISH_PRIOR, DEFAULT_INDEX_ENGLISH_PRIOR);
    }

    public void setIndexEnglishPrior(boolean b) {
        setBoolean(KEY_INDEX_ENGLISH_PRIOR, b);
    }

    public boolean isSortAlbumsByYear() {
        return getBoolean(KEY_SORT_ALBUMS_BY_YEAR, DEFAULT_SORT_ALBUMS_BY_YEAR);
    }

    public void setSortAlbumsByYear(boolean b) {
        setBoolean(KEY_SORT_ALBUMS_BY_YEAR, b);
    }

    public boolean isProhibitSortVarious() {
        return getBoolean(KEY_PROHIBIT_SORT_VARIOUS, DEFAULT_PROHIBIT_SORT_VARIOUS);
    }

    public void setProhibitSortVarious(boolean b) {
        setBoolean(KEY_PROHIBIT_SORT_VARIOUS, b);
    }

    public boolean isSortAlphanum() {
        return getBoolean(KEY_SORT_ALPHANUM, DEFAULT_SORT_ALPHANUM);
    }

    public void setSortAlphanum(boolean b) {
        setBoolean(KEY_SORT_ALPHANUM, b);
    }

    public boolean isSortStrict() {
        return getBoolean(KEY_SORT_STRICT, DEFAULT_SORT_STRICT);
    }

    public void setSortStrict(boolean b) {
        setBoolean(KEY_SORT_STRICT, b);
    }

    public boolean isSearchComposer() {
        return getBoolean(KEY_SEARCH_COMPOSER, DEFAULT_SEARCH_COMPOSER);
    }

    public void setSearchComposer(boolean b) {
        setBoolean(KEY_SEARCH_COMPOSER, b);
    }

    public boolean isOutputSearchQuery() {
        return getBoolean(KEY_OUTPUT_SEARCH_QUERY, DEFAULT_OUTPUT_SEARCH_QUERY);
    }

    public void setOutputSearchQuery(boolean b) {
        setBoolean(KEY_OUTPUT_SEARCH_QUERY, b);
    }

    public boolean getIgnoreSymLinks() {
        return getBoolean(KEY_IGNORE_SYMLINKS, DEFAULT_IGNORE_SYMLINKS);
    }

    public void setIgnoreSymLinks(boolean b) {
        setBoolean(KEY_IGNORE_SYMLINKS, b);
    }

    public String getExcludePatternString() {
        return getString(KEY_EXCLUDE_PATTERN_STRING, DEFAULT_EXCLUDE_PATTERN_STRING);
    }

    public void setExcludePatternString(String s) {
        setString(KEY_EXCLUDE_PATTERN_STRING, s);
        compileExcludePattern();
    }

    private void compileExcludePattern() {
        if (getExcludePatternString() != null && !getExcludePatternString().trim().isEmpty()) {
            excludePattern = Pattern.compile(getExcludePatternString());
        } else {
            excludePattern = null;
        }
    }

    public Pattern getExcludePattern() {
        if (excludePattern == null && getExcludePatternString() != null) {
            compileExcludePattern();
        }
        return excludePattern;
    }

    /**
     * Returns whether we are running in Development mode.
     *
     * @return true if we are in Development mode.
     */
    public static boolean isDevelopmentMode() {
        return System.getProperty("airsonic.development") != null;
    }

    /**
     * Returns the custom 'remember me' key used for generating authentication tokens.
     *
     * @return The 'remember me' key.
     */
    public String getRememberMeKey() {
        String key = null;
        if (StringUtils.isBlank(key)) key = getString(KEY_REMEMBER_ME_KEY, null);
        if (StringUtils.isBlank(key)) key = System.getProperty("airsonic.rememberMeKey");
        return key;
    }

    /**
     * Returns the locale (for language, date format etc).
     *
     * @return The locale.
     */
    public Locale getLocale() {
        if (isEmpty(locale)) {
            String language = getProperty(KEY_LOCALE_LANGUAGE, DEFAULT_LOCALE_LANGUAGE);
            String country = getProperty(KEY_LOCALE_COUNTRY, DEFAULT_LOCALE_COUNTRY);
            String variant = getProperty(KEY_LOCALE_VARIANT, DEFAULT_LOCALE_VARIANT);
            locale = new Locale(language, country, variant);
        }
        return locale;
    }

    /**
     * Sets the locale (for language, date format etc.)
     *
     * @param locale The locale.
     */
    public void setLocale(Locale locale) {
        this.locale = null;
        setProperty(KEY_LOCALE_LANGUAGE, locale.getLanguage());
        setProperty(KEY_LOCALE_COUNTRY, locale.getCountry());
        setProperty(KEY_LOCALE_VARIANT, locale.getVariant());
    }

    /**
     * Returns the ID of the theme to use.
     *
     * @return The theme ID.
     */
    public String getThemeId() {
        return getProperty(KEY_THEME_ID, DEFAULT_THEME_ID);
    }

    /**
     * Sets the ID of the theme to use.
     *
     * @param themeId The theme ID
     */
    public void setThemeId(String themeId) {
        setProperty(KEY_THEME_ID, themeId);
    }

    /**
     * Returns a list of available themes.
     *
     * @return A list of available themes.
     */
    public synchronized Theme[] getAvailableThemes() {
        if (themes == null) {
            themes = new ArrayList<>();
            try {
                InputStream in = SettingsService.class.getResourceAsStream(THEMES_FILE);
                String[] lines = StringUtil.readLines(in);
                for (String line : lines) {
                    String[] elements = StringUtil.split(line);
                    if (elements.length == 2) {
                        themes.add(new Theme(elements[0], elements[1]));
                    } else if (elements.length == 3) {
                        themes.add(new Theme(elements[0], elements[1], elements[2]));
                    } else {
                        LOG.warn("Failed to parse theme from line: [" + line + "].");
                    }
                }
            } catch (IOException x) {
                LOG.error("Failed to resolve list of themes.", x);
                themes.add(new Theme("default", "Jpsonic default"));
            }
        }
        return themes.toArray(new Theme[themes.size()]);
    }

    /**
     * Returns a list of available locales.
     *
     * @return A list of available locales.
     */
    public synchronized Locale[] getAvailableLocales() {
        if (locales == null) {
            locales = new ArrayList<>();
            try {
                InputStream in = SettingsService.class.getResourceAsStream(LOCALES_FILE);
                String[] lines = StringUtil.readLines(in);

                for (String line : lines) {
                    locales.add(parseLocale(line));
                }

            } catch (IOException x) {
                LOG.error("Failed to resolve list of locales.", x);
                locales.add(Locale.ENGLISH);
            }
        }
        return locales.toArray(new Locale[locales.size()]);
    }

    private Locale parseLocale(String line) {
        String[] s = line.split("_");
        String language = s[0];
        String country = "";
        String variant = "";

        if (s.length > 1) {
            country = s[1];
        }
        if (s.length > 2) {
            variant = s[2];
        }
        return new Locale(language, country, variant);
    }

    /**
     * Returns the "brand" name. Normally, this is just "Jpsonic".
     *
     * @return The brand name.
     */
    public String getBrand() {
        return "Jpsonic";
    }

    /**
     * Returns all music folders. Non-existing and disabled folders are not included.
     *
     * @return Possibly empty list of all music folders.
     */
    public List<MusicFolder> getAllMusicFolders() {
        return getAllMusicFolders(false, false);
    }

    /**
     * Returns all music folders.
     *
     * @param includeDisabled Whether to include disabled folders.
     * @param includeNonExisting Whether to include non-existing folders.
     * @return Possibly empty list of all music folders.
     */
    public List<MusicFolder> getAllMusicFolders(boolean includeDisabled, boolean includeNonExisting) {
        if (cachedMusicFolders == null) {
            cachedMusicFolders = musicFolderDao.getAllMusicFolders();
        }

        List<MusicFolder> result = new ArrayList<>(cachedMusicFolders.size());
        for (MusicFolder folder : cachedMusicFolders) {
            if ((includeDisabled || folder.isEnabled()) && (includeNonExisting || FileUtil.exists(folder.getPath()))) {
                result.add(folder);
            }
        }
        return result;
    }

    /**
     * Returns all music folders a user have access to. Non-existing and disabled folders are not included.
     *
     * @return Possibly empty list of music folders.
     */
    public List<MusicFolder> getMusicFoldersForUser(String username) {
        List<MusicFolder> result = cachedMusicFoldersPerUser.get(username);
        if (result == null) {
            result = musicFolderDao.getMusicFoldersForUser(username);
            result.retainAll(getAllMusicFolders(false, false));
            cachedMusicFoldersPerUser.put(username, result);
        }
        return result;
    }

    /**
     * Returns all music folders a user have access to. Non-existing and disabled folders are not included.
     *
     * @param selectedMusicFolderId If non-null and included in the list of allowed music folders, this methods returns
     *                              a list of only this music folder.
     * @return Possibly empty list of music folders.
     */
    public List<MusicFolder> getMusicFoldersForUser(String username, Integer selectedMusicFolderId) {
        List<MusicFolder> allowed = getMusicFoldersForUser(username);
        if (selectedMusicFolderId == null) {
            return allowed;
        }
        MusicFolder selected = getMusicFolderById(selectedMusicFolderId);
        return allowed.contains(selected) ? Collections.singletonList(selected) : Collections.emptyList();
    }

    /**
     * Returns the selected music folder for a given user, or {@code null} if all music folders should be displayed.
     */
    public MusicFolder getSelectedMusicFolder(String username) {
        UserSettings settings = getUserSettings(username);
        int musicFolderId = settings.getSelectedMusicFolderId();

        MusicFolder musicFolder = getMusicFolderById(musicFolderId);
        List<MusicFolder> allowedMusicFolders = getMusicFoldersForUser(username);
        return allowedMusicFolders.contains(musicFolder) ? musicFolder : null;
    }

    public void setMusicFoldersForUser(String username, List<Integer> musicFolderIds) {
        musicFolderDao.setMusicFoldersForUser(username, musicFolderIds);
        cachedMusicFoldersPerUser.remove(username);
    }

    /**
     * Returns the music folder with the given ID.
     *
     * @param id The ID.
     * @return The music folder with the given ID, or <code>null</code> if not found.
     */
    public MusicFolder getMusicFolderById(Integer id) {
        List<MusicFolder> all = getAllMusicFolders();
        for (MusicFolder folder : all) {
            if (id.equals(folder.getId())) {
                return folder;
            }
        }
        return null;
    }

    /**
     * Creates a new music folder.
     *
     * @param musicFolder The music folder to create.
     */
    public void createMusicFolder(MusicFolder musicFolder) {
        musicFolderDao.createMusicFolder(musicFolder);
        clearMusicFolderCache();
    }

    /**
     * Deletes the music folder with the given ID.
     *
     * @param id The ID of the music folder to delete.
     */
    public void deleteMusicFolder(Integer id) {
        musicFolderDao.deleteMusicFolder(id);
        clearMusicFolderCache();
    }

    /**
     * Updates the given music folder.
     *
     * @param musicFolder The music folder to update.
     */
    public void updateMusicFolder(MusicFolder musicFolder) {
        musicFolderDao.updateMusicFolder(musicFolder);
        clearMusicFolderCache();
    }

    public void clearMusicFolderCache() {
        cachedMusicFolders = null;
        cachedMusicFoldersPerUser.clear();
    }

    /**
     * Returns all internet radio stations. Disabled stations are not returned.
     *
     * @return Possibly empty list of all internet radio stations.
     */
    public List<InternetRadio> getAllInternetRadios() {
        return getAllInternetRadios(false);
    }

    /**
     * Returns all internet radio stations.
     *
     * @param includeAll Whether disabled stations should be included.
     * @return Possibly empty list of all internet radio stations.
     */
    public List<InternetRadio> getAllInternetRadios(boolean includeAll) {
        List<InternetRadio> all = internetRadioDao.getAllInternetRadios();
        List<InternetRadio> result = new ArrayList<>(all.size());
        for (InternetRadio folder : all) {
            if (includeAll || folder.isEnabled()) {
                result.add(folder);
            }
        }
        return result;
    }

    /**
     * Creates a new internet radio station.
     *
     * @param radio The internet radio station to create.
     */
    public void createInternetRadio(InternetRadio radio) {
        internetRadioDao.createInternetRadio(radio);
    }

    /**
     * Deletes the internet radio station with the given ID.
     *
     * @param id The internet radio station ID.
     */
    public void deleteInternetRadio(Integer id) {
        internetRadioDao.deleteInternetRadio(id);
    }

    /**
     * Updates the given internet radio station.
     *
     * @param radio The internet radio station to update.
     */
    public void updateInternetRadio(InternetRadio radio) {
        internetRadioDao.updateInternetRadio(radio);
    }

    /**
     * Returns settings for the given user.
     *
     * @param username The username.
     * @return User-specific settings. Never <code>null</code>.
     */
    public UserSettings getUserSettings(String username) {
        UserSettings settings = userDao.getUserSettings(username);
        return settings == null ? createDefaultUserSettings(username) : settings;
    }

    private UserSettings createDefaultUserSettings(String username) {
        UserSettings settings = new UserSettings(username);
        settings.setFinalVersionNotificationEnabled(true);
        settings.setBetaVersionNotificationEnabled(false);
        settings.setSongNotificationEnabled(true);
        settings.setShowNowPlayingEnabled(true);
        settings.setPartyModeEnabled(false);
        settings.setNowPlayingAllowed(true);
        settings.setAutoHidePlayQueue(true);
        settings.setKeyboardShortcutsEnabled(false);
        settings.setShowSideBar(true);
        settings.setShowArtistInfoEnabled(true);
        settings.setViewAsList(false);
        settings.setQueueFollowingSongs(true);
        settings.setDefaultAlbumList(AlbumListType.RANDOM);
        settings.setLastFmEnabled(false);
        settings.setListReloadDelay(60);
        settings.setLastFmUsername(null);
        settings.setLastFmPassword(null);
        settings.setChanged(new Date());
        settings.setPaginationSize(40);

        UserSettings.Visibility playlist = settings.getPlaylistVisibility();
        playlist.setArtistVisible(true);
        playlist.setAlbumVisible(true);
        playlist.setYearVisible(true);
        playlist.setDurationVisible(true);
        playlist.setBitRateVisible(true);
        playlist.setFormatVisible(true);
        playlist.setFileSizeVisible(true);

        UserSettings.Visibility main = settings.getMainVisibility();
        main.setTrackNumberVisible(true);
        main.setArtistVisible(true);
        main.setDurationVisible(true);

        return settings;
    }

    /**
     * Updates settings for the given username.
     *
     * @param settings The user-specific settings.
     */
    public void updateUserSettings(UserSettings settings) {
        userDao.updateUserSettings(settings);
    }

    /**
     * Returns all system avatars.
     *
     * @return All system avatars.
     */
    public List<Avatar> getAllSystemAvatars() {
        return avatarDao.getAllSystemAvatars();
    }

    /**
     * Returns the system avatar with the given ID.
     *
     * @param id The system avatar ID.
     * @return The avatar or <code>null</code> if not found.
     */
    public Avatar getSystemAvatar(int id) {
        return avatarDao.getSystemAvatar(id);
    }

    /**
     * Returns the custom avatar for the given user.
     *
     * @param username The username.
     * @return The avatar or <code>null</code> if not found.
     */
    public Avatar getCustomAvatar(String username) {
        return avatarDao.getCustomAvatar(username);
    }

    /**
     * Sets the custom avatar for the given user.
     *
     * @param avatar   The avatar, or <code>null</code> to remove the avatar.
     * @param username The username.
     */
    public void setCustomAvatar(Avatar avatar, String username) {
        avatarDao.setCustomAvatar(avatar, username);
    }

    public boolean isDlnaEnabled() {
        return getBoolean(KEY_DLNA_ENABLED, DEFAULT_DLNA_ENABLED);
    }

    public void setDlnaEnabled(boolean dlnaEnabled) {
        setBoolean(KEY_DLNA_ENABLED, dlnaEnabled);
    }

    public String getDlnaServerName() {
        return getString(KEY_DLNA_SERVER_NAME, DEFAULT_DLNA_SERVER_NAME);
    }

    public void setDlnaServerName(String dlnaServerName) {
        setString(KEY_DLNA_SERVER_NAME, dlnaServerName);
    }

    public String getDlnaBaseLANURL() {
        return getString(KEY_DLNA_BASE_LAN_URL, DEFAULT_DLNA_BASE_LAN_URL);
    }

    public void setDlnaBaseLANURL(String dlnaBaseLANURL) {
        setString(KEY_DLNA_BASE_LAN_URL, dlnaBaseLANURL);
    }

    public boolean isDlnaFileStructureSearch() {
        return getBoolean(KEY_DLNA_FILE_STRUCTURE_SEARCH, DEFAULT_DLNA_FILE_STRUCTURE_SEARCH);
    }

    public void setDlnaFileStructureSearch(boolean b) {
        setBoolean(KEY_DLNA_FILE_STRUCTURE_SEARCH, b);
    }

    public boolean isSonosEnabled() {
        return getBoolean(KEY_SONOS_ENABLED, DEFAULT_SONOS_ENABLED);
    }

    public void setSonosEnabled(boolean sonosEnabled) {
        setBoolean(KEY_SONOS_ENABLED, sonosEnabled);
    }

    public String getSonosServiceName() {
        return getString(KEY_SONOS_SERVICE_NAME, DEFAULT_SONOS_SERVICE_NAME);
    }

    public void setSonosServiceName(String sonosServiceName) {
        setString(KEY_SONOS_SERVICE_NAME, sonosServiceName);
    }

    int getSonosServiceId() {
        return getInt(KEY_SONOS_SERVICE_ID, DEFAULT_SONOS_SERVICE_ID);
    }

    private void setProperty(String key, Object value) {
        if (value == null) {
            configurationService.clearProperty(key);
        } else {
            configurationService.setProperty(key, value);
        }
    }

    private String[] toStringArray(String s) {
        List<String> result = new ArrayList<>();
        StringTokenizer tokenizer = new StringTokenizer(s, " ");
        while (tokenizer.hasMoreTokens()) {
            result.add(tokenizer.nextToken());
        }

        return result.toArray(new String[result.size()]);
    }

    public void setInternetRadioDao(InternetRadioDao internetRadioDao) {
        this.internetRadioDao = internetRadioDao;
    }

    public void setMusicFolderDao(MusicFolderDao musicFolderDao) {
        this.musicFolderDao = musicFolderDao;
    }

    public void setUserDao(UserDao userDao) {
        this.userDao = userDao;
    }

    public void setAvatarDao(AvatarDao avatarDao) {
        this.avatarDao = avatarDao;
    }

    public String getSmtpServer() {
        return getProperty(KEY_SMTP_SERVER, DEFAULT_SMTP_SERVER);
    }

    public void setSmtpServer(String smtpServer) {
        setString(KEY_SMTP_SERVER, smtpServer);
    }

    public String getSmtpPort() {
        return getString(KEY_SMTP_PORT, DEFAULT_SMTP_PORT);
    }

    public void setSmtpPort(String smtpPort) {
        setString(KEY_SMTP_PORT, smtpPort);
    }

    public String getSmtpEncryption() {
        return getProperty(KEY_SMTP_ENCRYPTION, DEFAULT_SMTP_ENCRYPTION);
    }

    public void setSmtpEncryption(String encryptionMethod) {
        setString(KEY_SMTP_ENCRYPTION, encryptionMethod);
    }

    public String getSmtpUser() {
        return getProperty(KEY_SMTP_USER, DEFAULT_SMTP_USER);
    }

    public void setSmtpUser(String smtpUser) {
        setString(KEY_SMTP_USER, smtpUser);
    }

    public String getSmtpPassword() {
        String s = getProperty(KEY_SMTP_PASSWORD, DEFAULT_SMTP_PASSWORD);
        try {
            return StringUtil.utf8HexDecode(s);
        } catch (Exception x) {
            LOG.warn("Failed to decode Smtp password.", x);
            return s;
        }
    }
    public void setSmtpPassword(String smtpPassword) {
        try {
            smtpPassword = StringUtil.utf8HexEncode(smtpPassword);
        } catch (Exception x) {
            LOG.warn("Failed to encode Smtp password.", x);
        }
        setProperty(KEY_SMTP_PASSWORD, smtpPassword);
    }

    public String getSmtpFrom() {
        return getProperty(KEY_SMTP_FROM, DEFAULT_SMTP_FROM);
    }

    public void setSmtpFrom(String smtpFrom) {
        setString(KEY_SMTP_FROM, smtpFrom);
    }

    public boolean isCaptchaEnabled() {
        return getBoolean(KEY_CAPTCHA_ENABLED, DEFAULT_CAPTCHA_ENABLED);
    }

    public void setCaptchaEnabled(boolean captchaEnabled) {
        setBoolean(KEY_CAPTCHA_ENABLED, captchaEnabled);
    }

    public String getRecaptchaSiteKey() {
        return getProperty(KEY_RECAPTCHA_SITE_KEY, DEFAULT_RECAPTCHA_SITE_KEY);
    }

    public void setRecaptchaSiteKey(String recaptchaSiteKey) {
        setString(KEY_RECAPTCHA_SITE_KEY, recaptchaSiteKey);
    }

    public String getRecaptchaSecretKey() {
        return getProperty(KEY_RECAPTCHA_SECRET_KEY, DEFAULT_RECAPTCHA_SECRET_KEY);
    }

    public void setRecaptchaSecretKey(String recaptchaSecretKey) {
        setString(KEY_RECAPTCHA_SECRET_KEY, recaptchaSecretKey);
    }

    public DataSourceConfigType getDatabaseConfigType() {
        String raw = getString(KEY_DATABASE_CONFIG_TYPE, DEFAULT_DATABASE_CONFIG_TYPE.name());
        return DataSourceConfigType.valueOf(StringUtils.upperCase(raw));
    }

    public void setDatabaseConfigType(DataSourceConfigType databaseConfigType) {
        setString(KEY_DATABASE_CONFIG_TYPE, databaseConfigType.name());
    }

    public String getDatabaseConfigEmbedDriver() {
        return getString(KEY_DATABASE_CONFIG_EMBED_DRIVER, DEFAULT_DATABASE_CONFIG_EMBED_DRIVER);
    }

    public void setDatabaseConfigEmbedDriver(String embedDriver) {
        setString(KEY_DATABASE_CONFIG_EMBED_DRIVER, embedDriver);
    }

    public String getDatabaseConfigEmbedUrl() {
        return getString(KEY_DATABASE_CONFIG_EMBED_URL, DEFAULT_DATABASE_CONFIG_EMBED_URL);
    }

    public void setDatabaseConfigEmbedUrl(String url) {
        setString(KEY_DATABASE_CONFIG_EMBED_URL, url);
    }

    public String getDatabaseConfigEmbedUsername() {
        return getString(KEY_DATABASE_CONFIG_EMBED_USERNAME, DEFAULT_DATABASE_CONFIG_EMBED_USERNAME);
    }

    public void setDatabaseConfigEmbedUsername(String username) {
        setString(KEY_DATABASE_CONFIG_EMBED_USERNAME, username);
    }

    public String getDatabaseConfigEmbedPassword() {
        return getString(KEY_DATABASE_CONFIG_EMBED_PASSWORD, DEFAULT_DATABASE_CONFIG_EMBED_PASSWORD);
    }

    public void setDatabaseConfigEmbedPassword(String password) {
        setString(KEY_DATABASE_CONFIG_EMBED_PASSWORD, password);
    }

    public String getDatabaseConfigJNDIName() {
        return getString(KEY_DATABASE_CONFIG_JNDI_NAME, DEFAULT_DATABASE_CONFIG_JNDI_NAME);
    }

    public void setDatabaseConfigJNDIName(String jndiName) {
        setString(KEY_DATABASE_CONFIG_JNDI_NAME, jndiName);
    }

    public Integer getDatabaseMysqlVarcharMaxlength() {
        return getInt(KEY_DATABASE_MYSQL_VARCHAR_MAXLENGTH, DEFAULT_DATABASE_MYSQL_VARCHAR_MAXLENGTH);
    }

    public void setDatabaseMysqlVarcharMaxlength(int maxlength) {
        setInt(KEY_DATABASE_MYSQL_VARCHAR_MAXLENGTH, maxlength);
    }

    public String getDatabaseUsertableQuote() {
        return getString(KEY_DATABASE_USERTABLE_QUOTE, DEFAULT_DATABASE_USERTABLE_QUOTE);
    }

    public void setDatabaseUsertableQuote(String usertableQuote) {
        setString(KEY_DATABASE_USERTABLE_QUOTE, usertableQuote);
    }

    public String getJWTKey() {
        return getString(KEY_JWT_KEY, DEFAULT_JWT_KEY);
    }

    public void setJWTKey(String jwtKey) {
        setString(KEY_JWT_KEY, jwtKey);
    }

    public void setConfigurationService(ApacheCommonsConfigurationService configurationService) {
        this.configurationService = configurationService;
    }

    public void resetDatabaseToDefault() {
        setDatabaseConfigEmbedDriver(DEFAULT_DATABASE_CONFIG_EMBED_DRIVER);
        setDatabaseConfigEmbedPassword(DEFAULT_DATABASE_CONFIG_EMBED_PASSWORD);
        setDatabaseConfigEmbedUrl(DEFAULT_DATABASE_CONFIG_EMBED_URL);
        setDatabaseConfigEmbedUsername(DEFAULT_DATABASE_CONFIG_EMBED_USERNAME);
        setDatabaseConfigJNDIName(DEFAULT_DATABASE_CONFIG_JNDI_NAME);
        setDatabaseMysqlVarcharMaxlength(DEFAULT_DATABASE_MYSQL_VARCHAR_MAXLENGTH);
        setDatabaseUsertableQuote(DEFAULT_DATABASE_USERTABLE_QUOTE);
        setDatabaseConfigType(DEFAULT_DATABASE_CONFIG_TYPE);
    }

    String getPlaylistExportFormat() {
        return getProperty(KEY_EXPORT_PLAYLIST_FORMAT, DEFAULT_EXPORT_PLAYLIST_FORMAT);
    }
}<|MERGE_RESOLUTION|>--- conflicted
+++ resolved
@@ -102,13 +102,9 @@
     private static final String KEY_SORT_ALBUMS_BY_YEAR = "SortAlbumsByYear";
     private static final String KEY_PROHIBIT_SORT_VARIOUS = "ProhibitSortVarious";
     private static final String KEY_SORT_ALPHANUM = "SortAlphanum";
-<<<<<<< HEAD
     private static final String KEY_SORT_STRICT = "SortStrict";
     private static final String KEY_SEARCH_COMPOSER = "SearchComposer";
     private static final String KEY_OUTPUT_SEARCH_QUERY = "OutputSearchQuery";
-    private static final String KEY_MEDIA_LIBRARY_STATISTICS = "MediaLibraryStatistics";
-=======
->>>>>>> 832a1196
     private static final String KEY_DLNA_ENABLED = "DlnaEnabled";
     private static final String KEY_DLNA_SERVER_NAME = "DlnaServerName";
     private static final String KEY_DLNA_BASE_LAN_URL = "DlnaBaseLANURL";
@@ -188,13 +184,9 @@
     private static final boolean DEFAULT_SORT_ALBUMS_BY_YEAR = true;
     private static final boolean DEFAULT_PROHIBIT_SORT_VARIOUS = true;
     private static final boolean DEFAULT_SORT_ALPHANUM = false;
-<<<<<<< HEAD
     private static final boolean DEFAULT_SORT_STRICT = false;
     private static final boolean DEFAULT_SEARCH_COMPOSER = false;
     private static final boolean DEFAULT_OUTPUT_SEARCH_QUERY = false;
-    private static final String DEFAULT_MEDIA_LIBRARY_STATISTICS = "0 0 0 0 0";
-=======
->>>>>>> 832a1196
     private static final boolean DEFAULT_DLNA_ENABLED = false;
     private static final String DEFAULT_DLNA_SERVER_NAME = "Jpsonic";
     private static final String DEFAULT_DLNA_BASE_LAN_URL = null;
