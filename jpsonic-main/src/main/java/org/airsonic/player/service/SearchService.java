--- conflicted
+++ resolved
@@ -216,19 +216,11 @@
         try {
             Term term = new Term(FieldNames.ID, Integer.toString(mediaFile.getId()));
             if (mediaFile.isFile()) {
-<<<<<<< HEAD
-                songWriter.addDocument(documentFactory.createDocument(SONG, mediaFile));
-            } else if (mediaFile.isAlbum()) {
-                albumWriter.addDocument(documentFactory.createDocument(ALBUM, mediaFile));
-            } else {
-                artistWriter.addDocument(documentFactory.createDocument(ARTIST, mediaFile));
-=======
                 songWriter.updateDocument(term, documentFactory.createDocument(SONG, mediaFile));
             } else if (mediaFile.isAlbum()) {
                 albumWriter.updateDocument(term, documentFactory.createDocument(ALBUM, mediaFile));
             } else {
                 artistWriter.updateDocument(term, documentFactory.createDocument(ARTIST, mediaFile));
->>>>>>> 2d1dc5fa
             }
         } catch (Exception x) {
             LOG.error("Failed to create search index for " + mediaFile, x);
@@ -237,12 +229,8 @@
 
     public void index(Artist artist, MusicFolder musicFolder) {
         try {
-<<<<<<< HEAD
-            artistId3Writer.addDocument(documentFactory.createDocument(artist, musicFolder));
-=======
             Term term = new Term(FieldNames.ID, Integer.toString(artist.getId()));
             artistId3Writer.updateDocument(term, documentFactory.createDocument(artist, musicFolder));
->>>>>>> 2d1dc5fa
         } catch (Exception x) {
             LOG.error("Failed to create search index for " + artist, x);
         }
@@ -250,12 +238,8 @@
 
     public void index(Album album) {
         try {
-<<<<<<< HEAD
-            albumId3Writer.addDocument(documentFactory.createDocument(album));
-=======
             Term term = new Term(FieldNames.ID, Integer.toString(album.getId()));
             albumId3Writer.updateDocument(term, documentFactory.createDocument(album));
->>>>>>> 2d1dc5fa
         } catch (Exception x) {
             LOG.error("Failed to create search index for " + album, x);
         }
