/*
 This file is part of Airsonic.

 Airsonic is free software: you can redistribute it and/or modify
 it under the terms of the GNU General Public License as published by
 the Free Software Foundation, either version 3 of the License, or
 (at your option) any later version.

 Airsonic is distributed in the hope that it will be useful,
 but WITHOUT ANY WARRANTY; without even the implied warranty of
 MERCHANTABILITY or FITNESS FOR A PARTICULAR PURPOSE.  See the
 GNU General Public License for more details.

 You should have received a copy of the GNU General Public License
 along with Airsonic.  If not, see <http://www.gnu.org/licenses/>.

 Copyright 2016 (C) Airsonic Authors
 Based upon Subsonic, Copyright 2009 (C) Sindre Mehus
 */
package org.airsonic.player.service;

import com.google.common.base.Function;
import com.google.common.collect.Lists;
import com.ibm.icu.text.Transliterator;

import org.airsonic.player.dao.AlbumDao;
import org.airsonic.player.dao.ArtistDao;
import org.airsonic.player.domain.*;
import org.airsonic.player.util.FileUtil;
import org.apache.commons.collections.CollectionUtils;
import org.apache.commons.lang3.StringUtils;
import org.apache.lucene.analysis.*;
import org.apache.lucene.analysis.cjk.CJKWidthFilter;
<<<<<<< HEAD
=======
import org.apache.lucene.analysis.core.StopFilter;
>>>>>>> 8150b493
import org.apache.lucene.analysis.core.WhitespaceTokenizer;
import org.apache.lucene.analysis.ja.JapaneseAnalyzer;
import org.apache.lucene.analysis.ja.JapanesePartOfSpeechStopFilter;
import org.apache.lucene.analysis.ja.JapaneseTokenizer;
import org.apache.lucene.analysis.miscellaneous.ASCIIFoldingFilter;
import org.apache.lucene.analysis.tokenattributes.CharTermAttribute;
import org.apache.lucene.document.Document;
import org.apache.lucene.document.Field.Store;
import org.apache.lucene.document.IntPoint;
import org.apache.lucene.document.NumericDocValuesField;
import org.apache.lucene.document.SortedDocValuesField;
import org.apache.lucene.document.StoredField;
import org.apache.lucene.document.StringField;
import org.apache.lucene.document.TextField;
import org.apache.lucene.index.DirectoryReader;
import org.apache.lucene.index.IndexReader;
import org.apache.lucene.index.IndexWriter;
import org.apache.lucene.index.IndexWriterConfig;
import org.apache.lucene.index.Term;
import org.apache.lucene.queryparser.classic.MultiFieldQueryParser;
import org.apache.lucene.queryparser.classic.QueryParser;
import org.apache.lucene.search.*;
import org.apache.lucene.store.Directory;
import org.apache.lucene.store.FSDirectory;
import org.apache.lucene.util.AttributeFactory;
import org.apache.lucene.util.BytesRef;
import org.apache.lucene.util.Version;
import org.slf4j.Logger;
import org.slf4j.LoggerFactory;
import org.springframework.beans.factory.annotation.Autowired;
import org.springframework.stereotype.Service;

import java.io.File;
import java.io.IOException;
import java.io.StringReader;
import java.util.*;
import java.util.function.BiConsumer;
import java.util.regex.Pattern;

import static org.airsonic.player.service.SearchService.IndexType.*;
<<<<<<< HEAD
=======
import static org.apache.lucene.analysis.standard.StandardAnalyzer.ENGLISH_STOP_WORDS_SET;
>>>>>>> 8150b493
import static org.springframework.util.ObjectUtils.isEmpty;

/**
 * Performs Lucene-based searching and indexing.
 *
 * @author Sindre Mehus
 * @version $Id$
 * @see MediaScannerService
 */
@Service
public class SearchService {

  private static final Logger LOG = LoggerFactory.getLogger(SearchService.class);

  @SuppressWarnings("unused")
  private static final Version LUCENE_VERSION = Version.LUCENE_7_4_0;

  private static final String LUCENE_DIR = "lucene7.4jp";
  
  private static final int MAX_NUM_SEGMENTS = 1;

  @Autowired
  private MediaFileService mediaFileService;
  @Autowired
  private ArtistDao artistDao;
  @Autowired
  private AlbumDao albumDao;

  private IndexWriter artistWriter;
  private IndexWriter artistId3Writer;
  private IndexWriter albumWriter;
  private IndexWriter albumId3Writer;
  private IndexWriter songWriter;

  private static Function<Long, Integer> round = (i) -> {
    // return NumericUtils.floatToSortableInt(i);
    return i.intValue();
  };

  private static Function<String, Integer> parseId = (s) -> {
    return Integer.valueOf(s);
  };

  private static Function<String, String> normalizeGenre = (genre) -> {
    return genre.toLowerCase().replace(" ", "").replace("-", "");
  };

  public SearchService() {
    removeLocks();
  }

  private void removeLocks() {
    for (IndexType indexType : IndexType.values()) {
      Directory dir = null;
      try {
        dir = FSDirectory.open(getIndexDirectory(indexType).toPath());
      } catch (Exception x) {
        LOG.warn("Failed to remove Lucene lock file in " + dir, x);
      } finally {
        FileUtil.closeQuietly(dir);
      }
    }
  }

  private File getIndexDirectory(IndexType indexType) {
    return new File(getIndexRootDirectory(), indexType.toString().toLowerCase());
  }

  private File getIndexRootDirectory() {
    return new File(SettingsService.getJpsonicHome(), LUCENE_DIR);
  }

  public void startIndexing() {
    try {
      artistWriter = createIndexWriter(ARTIST);
      artistId3Writer = createIndexWriter(ARTIST_ID3);
      albumWriter = createIndexWriter(ALBUM);
      albumId3Writer = createIndexWriter(ALBUM_ID3);
      songWriter = createIndexWriter(SONG);
    } catch (Exception x) {
      LOG.error("Failed to create search index.", x);
    }
  }

  private IndexWriter createIndexWriter(IndexType indexType) throws IOException {
    File dir = getIndexDirectory(indexType);
    IndexWriterConfig config = new IndexWriterConfig(createAnalyzer());
    return new IndexWriter(FSDirectory.open(dir.toPath()), config);
  }

  public void index(MediaFile mediaFile) {
    try {
      if (mediaFile.isFile()) {
        songWriter.addDocument(SONG.createDocument(mediaFile));
      } else if (mediaFile.isAlbum()) {
        albumWriter.addDocument(ALBUM.createDocument(mediaFile));
      } else {
        artistWriter.addDocument(ARTIST.createDocument(mediaFile));
      }
    } catch (Exception x) {
      LOG.error("Failed to create search index for " + mediaFile, x);
    }
  }

  public void index(Artist artist, MusicFolder musicFolder) {
    try {
      artistId3Writer.addDocument(ARTIST_ID3.createDocument(artist, musicFolder));
    } catch (Exception x) {
      LOG.error("Failed to create search index for " + artist, x);
    }
  }

  public void index(Album album) {
    try {
      albumId3Writer.addDocument(ALBUM_ID3.createDocument(album));
    } catch (Exception x) {
      LOG.error("Failed to create search index for " + album, x);
    }
  }

  public void stopIndexing() {
    stopIndexing(artistWriter);
    stopIndexing(artistId3Writer);
    stopIndexing(albumWriter);
    stopIndexing(albumId3Writer);
    stopIndexing(songWriter);
  }
  
  private void stopIndexing(IndexWriter writer) {
    try {
      writer.flush();
      writer.forceMerge(MAX_NUM_SEGMENTS);
      LOG.info("Success to merge index : " + writer.getDirectory());
      writer.close();
      LOG.info("Success to create search index : " + writer.getDirectory());
    } catch (Exception x) {
      LOG.error("Failed to create search index.", x);
    } finally {
      FileUtil.closeQuietly(writer);
    }
  }
  
  public SearchResult search(SearchCriteria criteria, List<MusicFolder> musicFolders, IndexType indexType) {
    SearchResult result = new SearchResult();
    int offset = criteria.getOffset();
    int count = criteria.getCount();
    result.setOffset(offset);
    if (count <= 0)
      return result;
    IndexReader reader = null;
    try {
      reader = createIndexReader(indexType);
      IndexSearcher searcher = new IndexSearcher(reader);
      Analyzer analyzer = createAnalyzer();
      MultiFieldQueryParser queryParser = new MultiFieldQueryParser(indexType.getFields(), analyzer,
          indexType.getBoosts());
      BooleanQuery.Builder booleanQuery = new BooleanQuery.Builder();

      booleanQuery.add(queryParser.parse(analyzeJPQuery(criteria.getQuery())), BooleanClause.Occur.MUST);

      List<PhraseQuery> phraseQueries = new ArrayList<>();
      for (MusicFolder musicFolder : musicFolders) {
        if (indexType == ALBUM_ID3 || indexType == ARTIST_ID3)
          phraseQueries.add(new PhraseQuery(Fields.name.FOLDER_ID, new BytesRef(musicFolder.getId())));
        else
          phraseQueries.add(new PhraseQuery(Fields.name.FOLDER, musicFolder.getPath().getPath()));
      }
      for (PhraseQuery phrase : phraseQueries) {
        booleanQuery.add(phrase, BooleanClause.Occur.MUST);
      }

      TopDocs topDocs = searcher.search(booleanQuery.build(), offset + count);
      result.setTotalHits(round.apply(topDocs.totalHits));
      int start = round.apply(Math.min(offset, topDocs.totalHits));
      int end = round.apply(Math.min(start + count, topDocs.totalHits));
      for (int i = start; i < end; i++) {
        Document doc = searcher.doc(topDocs.scoreDocs[i].doc);
        int id = parseId.apply(doc.get(Fields.name.ID));
        switch (indexType) {
        case SONG:
        case ARTIST:
        case ALBUM:
          addFileIfAnyMatch(result.getMediaFiles(), id);
          break;
        case ARTIST_ID3:
          addArtistIfAnyMatch(result.getArtists(), id);
          break;
        case ALBUM_ID3:
          addAlbumIfAnyMatch(result.getAlbums(), id);
          break;
        default:
          break;
        }
      }

    } catch (Throwable x) {
      LOG.error("Failed to execute Lucene search.", x);
    } finally {
      FileUtil.closeQuietly(reader);
    }
    return result;
  }

  private IndexReader createIndexReader(IndexType indexType) throws IOException {
    File dir = getIndexDirectory(indexType);
    return DirectoryReader.open(FSDirectory.open(dir.toPath()));
  }

  public static final Pattern HIRAGANA = Pattern.compile("^[\\u3040-\\u309F]+$");
  public static final Pattern KATAKANA = Pattern.compile("^[\\u30A0-\\u30FF]+$");
  
  private String analyzeJPQuery(String query) throws IOException {
    Tokenizer tokenizer;
    if (HIRAGANA.matcher(query).matches()
        || KATAKANA.matcher(query).matches()
        || query.contains(StringUtils.SPACE)) {
      tokenizer = new WhitespaceTokenizer(AttributeFactory.DEFAULT_ATTRIBUTE_FACTORY);
    } else {
      tokenizer = new JapaneseTokenizer(null, true, JapaneseTokenizer.Mode.SEARCH);
    }
    tokenizer.setReader(new StringReader(query));
    tokenizer.reset();
    
    TokenStream tokenStream = new LowerCaseFilter(tokenizer);
    tokenStream = new CJKWidthFilter(tokenStream);
    tokenStream = new ASCIIFoldingFilter(tokenStream);
    tokenStream = new JapanesePartOfSpeechStopFilter(tokenStream, JapaneseAnalyzer.getDefaultStopTags());//hinsi
    tokenStream = new LowerCaseFilter(tokenStream);

    StringBuilder result = new StringBuilder();
    while (tokenStream.incrementToken())
      result.append(tokenStream.getAttribute(CharTermAttribute.class).toString()).append("* ");

    tokenStream.close();
    return result.toString();
  }

  private void addFileIfAnyMatch(List<MediaFile> dist, int id) {
    if (!dist.stream().anyMatch(m -> id == m.getId())) {
      MediaFile mediaFile = mediaFileService.getMediaFile(id);
      if (!isEmpty(mediaFile))
        dist.add(mediaFile);
    }
  }

  private void addArtistIfAnyMatch(List<Artist> dist, int id) {
    if (!dist.stream().anyMatch(m -> id == m.getId())) {
      Artist artist = artistDao.getArtist(id);
      if (!isEmpty(artist))
        dist.add(artist);
    }
  }

  private void addAlbumIfAnyMatch(List<Album> dist, int id) {
    if (!dist.stream().anyMatch(m -> id == m.getId())) {
      Album album = albumDao.getAlbum(id);
      if (!isEmpty(album))
        dist.add(album);
    }
  }

  public <T> ParamSearchResult<T> searchByName(
      String name, int offset, int count, List<MusicFolder> folderList, Class<T> clazz) {
    IndexType indexType = null;
    String field = null;
    if (clazz.isAssignableFrom(Album.class)) {
      indexType = IndexType.ALBUM_ID3;
      field = Fields.name.ALBUM;
    } else if (clazz.isAssignableFrom(Artist.class)) {
      indexType = IndexType.ARTIST_ID3;
      field = Fields.name.ARTIST;
    } else if (clazz.isAssignableFrom(MediaFile.class)) {
      indexType = IndexType.SONG;
      field = Fields.name.TITLE;
    }
    ParamSearchResult<T> result = new ParamSearchResult<T>();
    // we only support album, artist, and song for now
    if (isEmpty(indexType) || isEmpty(field)) {
      return result;
    }

    result.setOffset(offset);

    IndexReader reader = null;

    try {
      reader = createIndexReader(indexType);
      IndexSearcher searcher = new IndexSearcher(reader);
      Analyzer analyzer = createAnalyzer();
      QueryParser queryParser = new QueryParser(field, analyzer);

      Query q = queryParser.parse(name + "*");

      Sort sort = new Sort(new SortField(field, SortField.Type.STRING));
      TopDocs topDocs = searcher.search(q, offset + count, sort);

      int start = round.apply(Math.min(offset, topDocs.totalHits));
      int end = round.apply(Math.min(start + count, topDocs.totalHits));

      for (int i = start; i < end; i++) {
        Document doc = searcher.doc(topDocs.scoreDocs[i].doc);
        switch (indexType) {
          case SONG:
            MediaFile mediaFile = mediaFileService.getMediaFile(
                parseId.apply(doc.get(Fields.name.ID)));
            CollectionUtils.addIgnoreNull(result.getItems(), clazz.cast(mediaFile));
            break;
          case ARTIST_ID3:
            Artist artist = artistDao.getArtist(parseId.apply(doc.get(Fields.name.ID)));
            CollectionUtils.addIgnoreNull(result.getItems(), clazz.cast(artist));
            break;
          case ALBUM_ID3:
            Album album = albumDao.getAlbum(parseId.apply(doc.get(Fields.name.ID)));
            CollectionUtils.addIgnoreNull(result.getItems(), clazz.cast(album));
            break;
          default:
            break;
        }
      }
    } catch (Throwable x) {
      LOG.error("Failed to execute Lucene search.", x);
    } finally {
      FileUtil.closeQuietly(reader);
    }
    return result;
  }

  /**
   * Returns a number of random songs.
   *
   * @param criteria
   *            Search criteria.
   * @return List of random songs.
   */
  public List<MediaFile> getRandomSongs(RandomSearchCriteria criteria) {
    List<MediaFile> result = new ArrayList<MediaFile>();

    IndexReader reader = null;
    try {

      reader = createIndexReader(SONG);

      BooleanQuery.Builder booleanQuery = new BooleanQuery.Builder();
      booleanQuery.add(
          new TermQuery(new Term(Fields.name.MEDIA_TYPE, MediaFile.MediaType.MUSIC.name().toLowerCase())),
            BooleanClause.Occur.MUST);

      if (!isEmpty(criteria.getGenre())) {
        booleanQuery.add(
            new TermQuery(new Term(Fields.name.GENRE, normalizeGenre.apply(criteria.getGenre()))),
            BooleanClause.Occur.MUST);
      }
      if (!isEmpty(criteria.getFromYear()) || !isEmpty(criteria.getToYear())) {
        booleanQuery.add(
            IntPoint.newRangeQuery(Fields.name.YEAR, criteria.getFromYear(), criteria.getToYear()),
            BooleanClause.Occur.MUST);
      }
      for (MusicFolder musicFolder : criteria.getMusicFolders()) {
        booleanQuery.add(
            new PhraseQuery(Fields.name.FOLDER, musicFolder.getPath().getPath()),
            BooleanClause.Occur.MUST);
      }

      IndexSearcher searcher = new IndexSearcher(reader);

      TopDocs topDocs = searcher.search(booleanQuery.build(), Integer.MAX_VALUE);
      List<ScoreDoc> scoreDocs = Lists.newArrayList(topDocs.scoreDocs);
      Random random = new Random(System.currentTimeMillis());

      
      while (!scoreDocs.isEmpty() && result.size() < criteria.getCount()) {
        int index = random.nextInt(scoreDocs.size());
        Document doc = searcher.doc(scoreDocs.remove(index).doc);
        int id = parseId.apply(doc.get(Fields.name.ID));
        try {
          CollectionUtils.addIgnoreNull(result, mediaFileService.getMediaFile(id));
        } catch (Exception x) {
          LOG.warn("Failed to get media file " + id);
        }
      }

    } catch (Throwable x) {
      LOG.error("Failed to search or random songs.", x);
    } finally {
      FileUtil.closeQuietly(reader);
    }
    return result;
  }

  /**
   * Returns a number of random albums.
   *
   * @param count
   *            Number of albums to return.
   * @param musicFolders
   *            Only return albums from these folders.
   * @return List of random albums.
   */
  public List<MediaFile> getRandomAlbums(int count, List<MusicFolder> musicFolders) {
    List<MediaFile> result = new ArrayList<MediaFile>();

    IndexReader reader = null;
    try {
      reader = createIndexReader(ALBUM);
      IndexSearcher searcher = new IndexSearcher(reader);

      BooleanQuery.Builder booleanQuery = new BooleanQuery.Builder();
      for (MusicFolder musicFolder : musicFolders) {
        booleanQuery.add(new PhraseQuery(Fields.name.FOLDER, musicFolder.getPath().getPath()),
            BooleanClause.Occur.MUST);
      }

      TopDocs topDocs = searcher.search(booleanQuery.build(), Integer.MAX_VALUE);
      List<ScoreDoc> scoreDocs = Lists.newArrayList(topDocs.scoreDocs);
      Random random = new Random(System.currentTimeMillis());

      while (!scoreDocs.isEmpty() && result.size() < count) {
        int index = random.nextInt(scoreDocs.size());
        Document doc = searcher.doc(scoreDocs.remove(index).doc);
        int id = parseId.apply(doc.get(Fields.name.ID));
        try {
          CollectionUtils.addIgnoreNull(result, mediaFileService.getMediaFile(id));
        } catch (Exception x) {
          LOG.warn("Failed to get media file " + id, x);
        }
      }

    } catch (Throwable x) {
      LOG.error("Failed to search for random albums.", x);
    } finally {
      FileUtil.closeQuietly(reader);
    }
    return result;
  }

  /**
   * Returns a number of random albums, using ID3 tag.
   *
   * @param count
   *            Number of albums to return.
   * @param musicFolders
   *            Only return albums from these folders.
   * @return List of random albums.
   */
  public List<Album> getRandomAlbumsId3(int count, List<MusicFolder> musicFolders) {
    List<Album> result = new ArrayList<Album>();
    IndexReader reader = null;
    try {
      reader = createIndexReader(ALBUM_ID3);
      IndexSearcher searcher = new IndexSearcher(reader);

      BooleanQuery.Builder booleanQuery = new BooleanQuery.Builder();
      for (MusicFolder musicFolder : musicFolders) {
        booleanQuery.add(new PhraseQuery(Fields.name.FOLDER, musicFolder.getPath().getPath()),
            BooleanClause.Occur.MUST);
      }

      TopDocs topDocs = searcher.search(booleanQuery.build(), Integer.MAX_VALUE);
      List<ScoreDoc> scoreDocs = Lists.newArrayList(topDocs.scoreDocs);
      Random random = new Random(System.currentTimeMillis());

      while (!scoreDocs.isEmpty() && result.size() < count) {
        int index = random.nextInt(scoreDocs.size());
        Document doc = searcher.doc(scoreDocs.remove(index).doc);
        int id = parseId.apply(doc.get(Fields.name.ID));
        try {
          CollectionUtils.addIgnoreNull(result, albumDao.getAlbum(id));
        } catch (Exception x) {
          LOG.warn("Failed to get album file " + id, x);
        }
      }

    } catch (Throwable x) {
      LOG.error("Failed to search for random albums.", x);
    } finally {
      FileUtil.closeQuietly(reader);
    }
    return result;
  }

  private static final class Fields {

    private static final class name {
      private static final String ID = "id";
      private static final String TITLE = "title";
      private static final String ALBUM = "album";
      private static final String ALBUM_FULL = "albumFull";
      private static final String ARTIST = "artist";
      private static final String ARTIST_FULL = "artistFull";
      private static final String ARTIST_READING = "artistReading";
      private static final String ARTIST_READING_HIRAGANA = "artistReadingHiragana";
      private static final String GENRE = "genre";
      private static final String YEAR = "year";
      private static final String MEDIA_TYPE = "mediaType";
      private static final String FOLDER = "folder";
      private static final String FOLDER_ID = "folderId";
    }

    private static final BiConsumer<Document, Integer> id = (d, i) -> {
      d.add(new NumericDocValuesField(name.ID, i));
      d.add(new StoredField(name.ID, i));
    };

    private static final BiConsumer<Document, String> title = (d, s) -> {
      if (isEmpty(s)) {
        return;
      }
      d.add(new TextField(name.TITLE, s, Store.YES));
      d.add(new SortedDocValuesField(name.TITLE, new BytesRef(s)));
    };

    private static final BiConsumer<Document, String> artist = (d, s) -> {
      if (isEmpty(s)) {
        return;
      }
      d.add(new TextField(name.ARTIST, s, Store.YES));
      d.add(new SortedDocValuesField(name.ARTIST, new BytesRef(s)));
    };

    private static final BiConsumer<Document, String> artistFull = (d, s) -> {
      if (isEmpty(s)) {
        return;
      }
      d.add(new StringField(name.ARTIST_FULL, s.toLowerCase(), Store.YES));
      d.add(new SortedDocValuesField(name.ARTIST_FULL, new BytesRef(s)));
    };

    private static final BiConsumer<Document, String> artistReading = (d, s) -> {
      if (isEmpty(s)) {
        return;
      }
      d.add(new StringField(name.ARTIST_READING, s, Store.YES));
      d.add(new SortedDocValuesField(name.ARTIST_READING, new BytesRef(s)));
    };
    
    private static final BiConsumer<Document, String> artistReadingHiragana = (d, s) -> {
      if (isEmpty(s)) {
        return;
      }
      Transliterator transliterator = Transliterator.getInstance("Katakana-Hiragana");
      String hiragana = transliterator.transliterate(s);
      d.add(new StringField(name.ARTIST_READING_HIRAGANA, hiragana, Store.YES));
      d.add(new SortedDocValuesField(name.ARTIST_READING_HIRAGANA, new BytesRef(hiragana)));
    };

    private static final BiConsumer<Document, String> folder = (d, s) -> {
      d.add(new StringField(name.FOLDER, s, Store.YES));
      d.add(new SortedDocValuesField(name.FOLDER, new BytesRef(s)));
    };

    private static final BiConsumer<Document, String> album = (d, s) -> {
      if (isEmpty(s)) {
        return;
      }
      d.add(new TextField(name.ALBUM, s, Store.YES));
      d.add(new SortedDocValuesField(name.ALBUM, new BytesRef(s)));
    };

    private static final BiConsumer<Document, String> albumFull = (d, s) -> {
      if (isEmpty(s)) {
        return;
      }
      d.add(new StringField(name.ALBUM_FULL, s, Store.YES));
      d.add(new SortedDocValuesField(name.ALBUM_FULL, new BytesRef(s)));
    };

    private static final BiConsumer<Document, Integer> folderId = (d, i) -> 
        d.add(new NumericDocValuesField(name.FOLDER_ID, i));

    private static final BiConsumer<Document, Integer> year = (d, i) -> {
      if (isEmpty(i)) {
        return;
      }
      d.add(new NumericDocValuesField(name.YEAR, i));
    };

    private static final BiConsumer<Document, String> mediaType = (d, s) -> {
      if (isEmpty(s)) {
        return;
      }
      d.add(new StringField(name.MEDIA_TYPE, s.toLowerCase(), Store.YES));
      d.add(new SortedDocValuesField(name.MEDIA_TYPE, new BytesRef(s.toLowerCase())));
    };

    private static final BiConsumer<Document, String> genre = (d, s) -> {
      if (isEmpty(s)) {
        return;
      }
      d.add(new TextField(name.GENRE, s, Store.YES));
      d.add(new SortedDocValuesField(name.GENRE, new BytesRef(normalizeGenre.apply(s))));
    };

  }
//  SONG(new String[]{FIELD_TITLE, FIELD_ARTIST}, FIELD_TITLE) {
  public static enum IndexType {
    SONG(
        new String[] {
            Fields.name.TITLE,
            Fields.name.ARTIST,
            Fields.name.ARTIST_FULL,
            Fields.name.ARTIST_READING,
            Fields.name.ARTIST_READING_HIRAGANA},
        Fields.name.TITLE,
        Fields.name.ARTIST_READING_HIRAGANA, Fields.name.ARTIST_READING, Fields.name.ARTIST_FULL, Fields.name.ARTIST) {
      public Document createDocument(MediaFile mediaFile) {
        Document doc = new Document();
        Fields.id.accept(doc, mediaFile.getId());
        Fields.artist.accept(doc, mediaFile.getArtist());
        Fields.artistFull.accept(doc, mediaFile.getArtist());
        String reading = isEmpty(mediaFile.getArtistSort())
              ? mediaFile.getArtistReading()
                  : mediaFile.getArtistSort();
        Fields.artistReading.accept(doc, reading);
        Fields.artistReadingHiragana.accept(doc, reading);
        Fields.mediaType.accept(doc, mediaFile.getMediaType().name());
        Fields.title.accept(doc, mediaFile.getTitle());
        Fields.genre.accept(doc, mediaFile.getGenre());
        Fields.year.accept(doc, mediaFile.getYear());
        Fields.folder.accept(doc, mediaFile.getFolder());
        return doc;
      }
    },
    ALBUM(
        new String[] {
            Fields.name.ALBUM,
            Fields.name.ALBUM_FULL,
            Fields.name.ARTIST,
            Fields.name.ARTIST_FULL,
            Fields.name.ARTIST_READING,
            Fields.name.ARTIST_READING_HIRAGANA,
            Fields.name.FOLDER },
        Fields.name.ALBUM_FULL, Fields.name.ALBUM,
        Fields.name.ARTIST_READING_HIRAGANA, Fields.name.ARTIST_READING,
          Fields.name.ARTIST_FULL, Fields.name.ARTIST) {
      @Override
      public Document createDocument(MediaFile mediaFile) {
        Document doc = new Document();
        Fields.id.accept(doc, mediaFile.getId());
        Fields.album.accept(doc, mediaFile.getAlbumName());
        Fields.albumFull.accept(doc, mediaFile.getAlbumName());
        Fields.artist.accept(doc, mediaFile.getArtist());
        Fields.artistFull.accept(doc, mediaFile.getArtist());
        Fields.artistReading.accept(doc,
            isEmpty(mediaFile.getArtistSort())
              ? mediaFile.getArtistReading()
              : mediaFile.getArtistSort());
        Fields.artistReadingHiragana.accept(doc,
            isEmpty(mediaFile.getArtistSort())
              ? mediaFile.getArtistReading()
              : mediaFile.getArtistSort());
        Fields.folder.accept(doc, mediaFile.getFolder());
        return doc;
      }
    },
    ALBUM_ID3(
        new String[] {
            Fields.name.ALBUM,
            Fields.name.ALBUM_FULL,
            Fields.name.ARTIST,
            Fields.name.ARTIST_FULL,
            Fields.name.ARTIST_READING,
            Fields.name.ARTIST_READING_HIRAGANA,
            Fields.name.FOLDER_ID },
        Fields.name.ALBUM_FULL, Fields.name.ALBUM,
        Fields.name.ARTIST_READING_HIRAGANA, Fields.name.ARTIST_READING,
          Fields.name.ARTIST_FULL, Fields.name.ARTIST) {
      @Override
      public Document createDocument(Album album) {
        Document doc = new Document();
        Fields.id.accept(doc, album.getId());
        Fields.album.accept(doc, album.getName());
        Fields.albumFull.accept(doc, album.getName());
        Fields.artist.accept(doc, album.getArtist());
        Fields.artistFull.accept(doc, album.getArtist());
        Fields.artistReading.accept(doc, album.getArtistSort());
        Fields.artistReadingHiragana.accept(doc, album.getArtistSort());
        Fields.folderId.accept(doc, album.getFolderId());
        return doc;
      }
    },
    ARTIST(
        new String[] {
            Fields.name.ARTIST,
            Fields.name.ARTIST_FULL,
            Fields.name.ARTIST_READING,
            Fields.name.ARTIST_READING_HIRAGANA,
            Fields.name.FOLDER },
        Fields.name.ARTIST_READING_HIRAGANA, Fields.name.ARTIST_READING,
          Fields.name.ARTIST_FULL, Fields.name.ARTIST) {
      @Override
      public Document createDocument(MediaFile mediaFile) {
        Document doc = new Document();
        Fields.id.accept(doc, mediaFile.getId());
        Fields.artist.accept(doc, mediaFile.getArtist());
        Fields.artistFull.accept(doc, mediaFile.getArtist());
        String reading = isEmpty(mediaFile.getArtistSort())
              ? mediaFile.getArtistReading()
              : mediaFile.getArtistSort();
        Fields.artistReading.accept(doc, reading);
        Fields.artistReadingHiragana.accept(doc, reading);
        Fields.folder.accept(doc, mediaFile.getFolder());
        return doc;
      }
    },

    ARTIST_ID3(
        new String[] { 
            Fields.name.ARTIST,
            Fields.name.ARTIST_FULL,
            Fields.name.ARTIST_READING,
            Fields.name.ARTIST_READING_HIRAGANA
            },
        Fields.name.ARTIST_FULL, Fields.name.ARTIST_READING_HIRAGANA,
          Fields.name.ARTIST_READING, Fields.name.ARTIST) {
      @Override
      public Document createDocument(Artist artist, MusicFolder musicFolder) {
        Document doc = new Document();
        Fields.id.accept(doc, artist.getId());
        Fields.artist.accept(doc, artist.getName());
        Fields.artistFull.accept(doc, artist.getName());
        String reading = isEmpty(artist.getSort()) ? artist.getReading() : artist.getSort();
        Fields.artistReading.accept(doc, reading);
        Fields.artistReadingHiragana.accept(doc, reading);
        Fields.folderId.accept(doc, musicFolder.getId());
        return doc;
      }
    };

    private final String[] fields;

    private final Map<String, Float> boosts;

    private IndexType(String[] fields, String... boostedFields) {
      this.fields = fields;
      boosts = new HashMap<String, Float>();
      if (boostedFields != null) {
        for(String boostedField : boostedFields) {
          boosts.put(boostedField, 2.0F);
        }
      }
    }

    public String[] getFields() {
      return fields;
    }

    protected Document createDocument(MediaFile mediaFile) {
      throw new UnsupportedOperationException();
    }

    protected Document createDocument(Artist artist, MusicFolder musicFolder) {
      throw new UnsupportedOperationException();
    }

    protected Document createDocument(Album album) {
      throw new UnsupportedOperationException();
    }

    public Map<String, Float> getBoosts() {
      return boosts;
    }
  }

  private Analyzer createAnalyzer() {
    return new JpsonicAnalyzer();
  }
    

  private class JpsonicAnalyzer extends JapaneseAnalyzer {

    @Override
    protected TokenStream normalize(String fieldName, TokenStream in) {
      TokenStream tokenStream = super.normalize(fieldName, in);
      tokenStream = new ASCIIFoldingFilter(tokenStream);
      return tokenStream;
    }

    @Override
    protected TokenStreamComponents createComponents(String fieldName) {
<<<<<<< HEAD
      Tokenizer tokenizer = new JapaneseTokenizer(null, true, JapaneseTokenizer.Mode.SEARCH);
      TokenStream stream = new CJKWidthFilter(tokenizer);
      stream = new JapanesePartOfSpeechStopFilter(stream, JapaneseAnalyzer.getDefaultStopTags());
      stream = new LowerCaseFilter(stream);
      stream = new ASCIIFoldingFilter(stream);
      return new TokenStreamComponents(tokenizer, stream);
=======
    	Tokenizer tokenizer = new JapaneseTokenizer(null, true, JapaneseTokenizer.Mode.SEARCH);
    	TokenStream stream = new JapanesePartOfSpeechStopFilter(tokenizer, JapaneseAnalyzer.getDefaultStopTags());
		stream = new LowerCaseFilter(stream);
		stream = new StopFilter(stream, ENGLISH_STOP_WORDS_SET);
		stream = new ASCIIFoldingFilter(stream);
		stream = new CJKWidthFilter(stream);
		return new TokenStreamComponents(tokenizer, stream);
>>>>>>> 8150b493
    }

  }

}<|MERGE_RESOLUTION|>--- conflicted
+++ resolved
@@ -31,10 +31,7 @@
 import org.apache.commons.lang3.StringUtils;
 import org.apache.lucene.analysis.*;
 import org.apache.lucene.analysis.cjk.CJKWidthFilter;
-<<<<<<< HEAD
-=======
 import org.apache.lucene.analysis.core.StopFilter;
->>>>>>> 8150b493
 import org.apache.lucene.analysis.core.WhitespaceTokenizer;
 import org.apache.lucene.analysis.ja.JapaneseAnalyzer;
 import org.apache.lucene.analysis.ja.JapanesePartOfSpeechStopFilter;
@@ -75,10 +72,7 @@
 import java.util.regex.Pattern;
 
 import static org.airsonic.player.service.SearchService.IndexType.*;
-<<<<<<< HEAD
-=======
 import static org.apache.lucene.analysis.standard.StandardAnalyzer.ENGLISH_STOP_WORDS_SET;
->>>>>>> 8150b493
 import static org.springframework.util.ObjectUtils.isEmpty;
 
 /**
@@ -858,14 +852,6 @@
 
     @Override
     protected TokenStreamComponents createComponents(String fieldName) {
-<<<<<<< HEAD
-      Tokenizer tokenizer = new JapaneseTokenizer(null, true, JapaneseTokenizer.Mode.SEARCH);
-      TokenStream stream = new CJKWidthFilter(tokenizer);
-      stream = new JapanesePartOfSpeechStopFilter(stream, JapaneseAnalyzer.getDefaultStopTags());
-      stream = new LowerCaseFilter(stream);
-      stream = new ASCIIFoldingFilter(stream);
-      return new TokenStreamComponents(tokenizer, stream);
-=======
     	Tokenizer tokenizer = new JapaneseTokenizer(null, true, JapaneseTokenizer.Mode.SEARCH);
     	TokenStream stream = new JapanesePartOfSpeechStopFilter(tokenizer, JapaneseAnalyzer.getDefaultStopTags());
 		stream = new LowerCaseFilter(stream);
@@ -873,7 +859,6 @@
 		stream = new ASCIIFoldingFilter(stream);
 		stream = new CJKWidthFilter(stream);
 		return new TokenStreamComponents(tokenizer, stream);
->>>>>>> 8150b493
     }
 
   }
