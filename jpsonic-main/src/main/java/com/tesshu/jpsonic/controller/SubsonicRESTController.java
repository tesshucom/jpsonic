/*
 * This file is part of Jpsonic.
 *
 * Jpsonic is free software: you can redistribute it and/or modify
 * it under the terms of the GNU General Public License as published by
 * the Free Software Foundation, either version 3 of the License, or
 * (at your option) any later version.
 *
 * Jpsonic is distributed in the hope that it will be useful,
 * but WITHOUT ANY WARRANTY; without even the implied warranty of
 * MERCHANTABILITY or FITNESS FOR A PARTICULAR PURPOSE.  See the
 * GNU General Public License for more details.
 *
 * You should have received a copy of the GNU General Public License
 * along with this program. If not, see <http://www.gnu.org/licenses/>.
 *
 * (C) 2009 Sindre Mehus
 * (C) 2016 Airsonic Authors
 * (C) 2018 tesshucom
 */

package com.tesshu.jpsonic.controller;

import static com.tesshu.jpsonic.security.RESTRequestParameterProcessingFilter.decrypt;
import static com.tesshu.jpsonic.util.PlayerUtils.now;

import java.io.IOException;
import java.time.Instant;
import java.util.ArrayList;
import java.util.Arrays;
import java.util.Calendar;
import java.util.Collections;
import java.util.List;
import java.util.Locale;
import java.util.Map;
import java.util.SortedMap;
import java.util.SortedSet;
import java.util.TreeSet;
import java.util.concurrent.ExecutionException;

import javax.xml.datatype.XMLGregorianCalendar;

import com.tesshu.jpsonic.SuppressFBWarnings;
import com.tesshu.jpsonic.SuppressLint;
import com.tesshu.jpsonic.ajax.LyricsInfo;
import com.tesshu.jpsonic.ajax.LyricsService;
import com.tesshu.jpsonic.command.UserSettingsCommand;
import com.tesshu.jpsonic.controller.Attributes.Request;
import com.tesshu.jpsonic.dao.AlbumDao;
import com.tesshu.jpsonic.dao.ArtistDao;
import com.tesshu.jpsonic.dao.MediaFileDao;
import com.tesshu.jpsonic.dao.PlayQueueDao;
import com.tesshu.jpsonic.domain.Album;
import com.tesshu.jpsonic.domain.AlbumNotes;
import com.tesshu.jpsonic.domain.ArtistBio;
import com.tesshu.jpsonic.domain.Bookmark;
import com.tesshu.jpsonic.domain.InternetRadio;
import com.tesshu.jpsonic.domain.MediaFile;
import com.tesshu.jpsonic.domain.MusicFolderContent;
import com.tesshu.jpsonic.domain.MusicIndex;
import com.tesshu.jpsonic.domain.PlayStatus;
import com.tesshu.jpsonic.domain.Player;
import com.tesshu.jpsonic.domain.RandomSearchCriteria;
import com.tesshu.jpsonic.domain.SavedPlayQueue;
import com.tesshu.jpsonic.domain.TranscodeScheme;
import com.tesshu.jpsonic.domain.User;
import com.tesshu.jpsonic.domain.UserSettings;
import com.tesshu.jpsonic.i18n.AirsonicLocaleResolver;
import com.tesshu.jpsonic.service.AudioScrobblerService;
import com.tesshu.jpsonic.service.BookmarkService;
import com.tesshu.jpsonic.service.CoverArtPresentation;
import com.tesshu.jpsonic.service.InternetRadioService;
import com.tesshu.jpsonic.service.LastFmService;
import com.tesshu.jpsonic.service.MediaFileService;
import com.tesshu.jpsonic.service.MediaScannerService;
import com.tesshu.jpsonic.service.MusicFolderService;
import com.tesshu.jpsonic.service.MusicIndexService;
import com.tesshu.jpsonic.service.PlayerService;
import com.tesshu.jpsonic.service.PlaylistService;
import com.tesshu.jpsonic.service.PodcastService;
import com.tesshu.jpsonic.service.RatingService;
import com.tesshu.jpsonic.service.SearchService;
import com.tesshu.jpsonic.service.SecurityService;
import com.tesshu.jpsonic.service.SettingsService;
import com.tesshu.jpsonic.service.ShareService;
import com.tesshu.jpsonic.service.StatusService;
import com.tesshu.jpsonic.service.TranscodingService;
import com.tesshu.jpsonic.service.scanner.WritableMediaFileService;
import com.tesshu.jpsonic.service.search.HttpSearchCriteria;
import com.tesshu.jpsonic.service.search.HttpSearchCriteriaDirector;
import com.tesshu.jpsonic.service.search.IndexType;
import com.tesshu.jpsonic.util.PlayerUtils;
import com.tesshu.jpsonic.util.StringUtil;
import jakarta.servlet.http.HttpServletRequest;
import jakarta.servlet.http.HttpServletRequestWrapper;
import jakarta.servlet.http.HttpServletResponse;
import org.apache.commons.codec.DecoderException;
import org.apache.commons.lang3.StringUtils;
import org.apache.hc.core5.http.HttpStatus;
import org.slf4j.Logger;
import org.slf4j.LoggerFactory;
import org.springframework.http.ResponseEntity;
import org.springframework.stereotype.Controller;
import org.springframework.web.bind.MissingServletRequestParameterException;
import org.springframework.web.bind.ServletRequestBindingException;
import org.springframework.web.bind.ServletRequestUtils;
import org.springframework.web.bind.annotation.ExceptionHandler;
import org.springframework.web.bind.annotation.RequestMapping;
import org.springframework.web.bind.annotation.RequestMethod;
import org.subsonic.restapi.AlbumID3;
import org.subsonic.restapi.AlbumInfo;
import org.subsonic.restapi.AlbumList;
import org.subsonic.restapi.AlbumList2;
import org.subsonic.restapi.AlbumWithSongsID3;
import org.subsonic.restapi.ArtistID3;
import org.subsonic.restapi.ArtistInfo;
import org.subsonic.restapi.ArtistInfo2;
import org.subsonic.restapi.ArtistWithAlbumsID3;
import org.subsonic.restapi.ArtistsID3;
import org.subsonic.restapi.Bookmarks;
import org.subsonic.restapi.Child;
import org.subsonic.restapi.Directory;
import org.subsonic.restapi.Genres;
import org.subsonic.restapi.Index;
import org.subsonic.restapi.IndexID3;
import org.subsonic.restapi.Indexes;
import org.subsonic.restapi.InternetRadioStation;
import org.subsonic.restapi.InternetRadioStations;
import org.subsonic.restapi.License;
import org.subsonic.restapi.Lyrics;
import org.subsonic.restapi.MediaType;
import org.subsonic.restapi.MusicFolders;
import org.subsonic.restapi.NewestPodcasts;
import org.subsonic.restapi.NowPlaying;
import org.subsonic.restapi.NowPlayingEntry;
import org.subsonic.restapi.PlaylistWithSongs;
import org.subsonic.restapi.Playlists;
import org.subsonic.restapi.PodcastStatus;
import org.subsonic.restapi.Podcasts;
import org.subsonic.restapi.Response;
import org.subsonic.restapi.ScanStatus;
import org.subsonic.restapi.SearchResult2;
import org.subsonic.restapi.SearchResult3;
import org.subsonic.restapi.Shares;
import org.subsonic.restapi.SimilarSongs;
import org.subsonic.restapi.SimilarSongs2;
import org.subsonic.restapi.Songs;
import org.subsonic.restapi.Starred;
import org.subsonic.restapi.Starred2;
import org.subsonic.restapi.TopSongs;
import org.subsonic.restapi.Users;
import org.subsonic.restapi.Videos;

/**
 * Multi-controller used for the REST API.
 * <p/>
 * For documentation, please refer to api.jsp.
 * <p/>
 * Note: Exceptions thrown from the methods are intercepted by RESTFilter.
 *
 * @author Sindre Mehus
 */
@SuppressWarnings({ "PMD.AvoidInstantiatingObjectsInLoops", "PMD.LinguisticNaming" })
/*
 * [AvoidInstantiatingObjectsInLoops] There are 21 loop instantiatings, but none
 * of them can be reused. This class has many loop instances because it is
 * responsible for conversion objects. [LinguisticNaming] This is a naming
 * convention specific to this REST class that writes directly to the HTTP
 * response without returning a return value.
 */
@SuppressFBWarnings(value = "SPRING_CSRF_UNRESTRICTED_REQUEST_MAPPING", justification = "Difficult to change as it affects existing apps(Protected by a token).")
@Controller
@RequestMapping(value = "/rest", method = { RequestMethod.GET, RequestMethod.POST })
public class SubsonicRESTController implements CoverArtPresentation {

    private static final Logger LOG = LoggerFactory.getLogger(SubsonicRESTController.class);
    private static final String NOT_YET_IMPLEMENTED = "Not yet implemented";
    private static final String NO_LONGER_SUPPORTED = "No longer supported";
    private static final String MSG_PLAYLIST_NOT_FOUND = "Playlist not found: ";
    private static final String MSG_PLAYLIST_DENIED = "Permission denied for playlist: ";
    private static final String MSG_PODCAST_NOT_AUTHORIZED = " is not authorized to administrate podcasts.";
    private static final String MSG_SCANNING_NOW = "The feature cannot be used being scanning.";
    private static final String MSG_NO_USER = "No such user: ";

    private static final long LIMIT_OF_HISTORY_TO_BE_PRESENTED = 60;

    private final SettingsService settingsService;
    private final MusicFolderService musicFolderService;
    private final SecurityService securityService;
    private final PlayerService playerService;
    private final MediaFileService mediaFileService;
    private final WritableMediaFileService writableMediaFileService;
    private final LastFmService lastFmService;
    private final MusicIndexService musicIndexService;
    private final TranscodingService transcodingService;
    private final DownloadController downloadController;
    private final CoverArtController coverArtController;
    private final AvatarController avatarController;
    private final UserSettingsController userSettingsController;
    private final TopController topController;
    private final StatusService statusService;
    private final StreamController streamController;
    private final HLSController hlsController;
    private final ShareService shareService;
    private final PlaylistService playlistService;
    private final LyricsService lyricsService;
    private final AudioScrobblerService audioScrobblerService;
    private final PodcastService podcastService;
    private final RatingService ratingService;
    private final SearchService searchService;
    private final InternetRadioService internetRadioService;
    private final MediaFileDao mediaFileDao;
    private final ArtistDao artistDao;
    private final AlbumDao albumDao;
    private final BookmarkService bookmarkService;
    private final PlayQueueDao playQueueDao;
    private final MediaScannerService mediaScannerService;
    private final AirsonicLocaleResolver airsonicLocaleResolver;
    private final HttpSearchCriteriaDirector director;

    private final JAXBWriter jaxbWriter;

    public SubsonicRESTController(SettingsService settingsService,
            MusicFolderService musicFolderService, SecurityService securityService,
            PlayerService playerService, MediaFileService mediaFileService,
            WritableMediaFileService writableMediaFileService, LastFmService lastFmService,
            MusicIndexService musicIndexService, TranscodingService transcodingService,
            DownloadController downloadController, CoverArtController coverArtController,
            AvatarController avatarController, UserSettingsController userSettingsController,
            TopController topController, StatusService statusService,
            StreamController streamController, HLSController hlsController,
            ShareService shareService, PlaylistService playlistService, LyricsService lyricsService,
            AudioScrobblerService audioScrobblerService, PodcastService podcastService,
            RatingService ratingService, SearchService searchService,
            InternetRadioService internetRadioService, MediaFileDao mediaFileDao,
            ArtistDao artistDao, AlbumDao albumDao, BookmarkService bookmarkService,
            PlayQueueDao playQueueDao, MediaScannerService mediaScannerService,
            AirsonicLocaleResolver airsonicLocaleResolver, HttpSearchCriteriaDirector director) {
        super();
        this.settingsService = settingsService;
        this.musicFolderService = musicFolderService;
        this.securityService = securityService;
        this.playerService = playerService;
        this.mediaFileService = mediaFileService;
        this.writableMediaFileService = writableMediaFileService;
        this.lastFmService = lastFmService;
        this.musicIndexService = musicIndexService;
        this.transcodingService = transcodingService;
        this.downloadController = downloadController;
        this.coverArtController = coverArtController;
        this.avatarController = avatarController;
        this.userSettingsController = userSettingsController;
        this.topController = topController;
        this.statusService = statusService;
        this.streamController = streamController;
        this.hlsController = hlsController;
        this.shareService = shareService;
        this.playlistService = playlistService;
        this.lyricsService = lyricsService;
        this.audioScrobblerService = audioScrobblerService;
        this.podcastService = podcastService;
        this.ratingService = ratingService;
        this.searchService = searchService;
        this.internetRadioService = internetRadioService;
        this.mediaFileDao = mediaFileDao;
        this.artistDao = artistDao;
        this.albumDao = albumDao;
        this.bookmarkService = bookmarkService;
        this.playQueueDao = playQueueDao;
        this.mediaScannerService = mediaScannerService;
        this.airsonicLocaleResolver = airsonicLocaleResolver;
        this.director = director;
        jaxbWriter = new JAXBWriter(settingsService);
    }

    @ExceptionHandler(MissingServletRequestParameterException.class)
    public void handleMissingRequestParam(HttpServletRequest request, HttpServletResponse response,
            MissingServletRequestParameterException exception) {
        writeError(request, response, ErrorCode.MISSING_PARAMETER,
                "Required param (" + exception.getParameterName() + ") is missing");
    }

    @RequestMapping({ "/ping", "/ping.view" })
    public void ping(HttpServletRequest request, HttpServletResponse response) {
        Response res = createResponse();
        jaxbWriter.writeResponse(request, response, res);
    }

    /**
     * CAUTION : this method is required by mobile applications and must not be
     * removed.
     */
    @RequestMapping({ "/getLicense", "/getLicense.view" })
    public void getLicense(HttpServletRequest req, HttpServletResponse response) {
        License license = new License();

        license.setEmail("webmaster@tesshu.com");
        license.setValid(true);
        Calendar calendar = Calendar.getInstance();
        calendar.add(Calendar.YEAR, 100);
        XMLGregorianCalendar farFuture = jaxbWriter.convertCalendar(calendar);
        license.setLicenseExpires(farFuture);
        license.setTrialExpires(farFuture);

        Response res = createResponse();
        res.setLicense(license);
        HttpServletRequest request = wrapRequest(req);
        jaxbWriter.writeResponse(request, response, res);
    }

    @RequestMapping({ "/getMusicFolders", "/getMusicFolders.view" })
    public void getMusicFolders(HttpServletRequest req, HttpServletResponse response) {
        HttpServletRequest request = wrapRequest(req);

        MusicFolders musicFolders = new MusicFolders();
        User user = securityService.getCurrentUserStrict(request);
        for (com.tesshu.jpsonic.domain.MusicFolder musicFolder : musicFolderService
            .getMusicFoldersForUser(user.getUsername())) {
            org.subsonic.restapi.MusicFolder mf = new org.subsonic.restapi.MusicFolder();
            mf.setId(musicFolder.getId());
            mf.setName(musicFolder.getName());
            musicFolders.getMusicFolder().add(mf);
        }
        Response res = createResponse();
        res.setMusicFolders(musicFolders);
        jaxbWriter.writeResponse(request, response, res);
    }

    @RequestMapping({ "/getIndexes", "/getIndexes.view" })
    public void getIndexes(HttpServletRequest req, HttpServletResponse response)
            throws ServletRequestBindingException {

        HttpServletRequest request = wrapRequest(req);
        Response res = createResponse();
        long ifModifiedSince = ServletRequestUtils
            .getLongParameter(request, Attributes.Request.IF_MODIFIED_SINCE.value(), 0L);
        long lastModified = topController.getLastModified(request);
        if (lastModified <= ifModifiedSince) {
            jaxbWriter.writeResponse(request, response, res);
            return;
        }

        String username = securityService.getCurrentUserStrict(request).getUsername();
        Indexes indexes = new Indexes();
        indexes.setLastModified(lastModified);
        indexes.setIgnoredArticles(settingsService.getIgnoredArticles());

        List<com.tesshu.jpsonic.domain.MusicFolder> musicFolders = musicFolderService
            .getMusicFoldersForUser(username);
        Integer musicFolderId = ServletRequestUtils
            .getIntParameter(request, Attributes.Request.MUSIC_FOLDER_ID.value());
        if (musicFolderId != null) {
            for (com.tesshu.jpsonic.domain.MusicFolder musicFolder : musicFolders) {
                if (musicFolderId.equals(musicFolder.getId())) {
                    musicFolders = Collections.singletonList(musicFolder);
                    break;
                }
            }
        }

        for (MediaFile shortcut : musicIndexService.getShortcuts(musicFolders)) {
            indexes.getShortcut().add(createJaxbArtist(shortcut, username));
        }

        MusicFolderContent musicFolderContent = musicIndexService
            .getMusicFolderContent(musicFolders);
        setRatingAndStarred(musicFolderContent, indexes, username);

        // Add children
        Player player = playerService.getPlayer(request, response);

        for (MediaFile singleSong : musicFolderContent.getSingleSongs()) {
            indexes.getChild().add(createJaxbChild(player, singleSong, username));
        }

        res.setIndexes(indexes);
        jaxbWriter.writeResponse(request, response, res);
    }

    @SuppressWarnings("PMD.CognitiveComplexity") // #1020 Move to support class or service
    private void setRatingAndStarred(MusicFolderContent musicFolderContent, Indexes indexes,
            String username) {
        for (Map.Entry<MusicIndex, List<MediaFile>> entry : musicFolderContent
            .getIndexedArtists()
            .entrySet()) {
            Index index = new Index();
            indexes.getIndex().add(index);
            index.setName(entry.getKey().getIndex());
            for (MediaFile mediaFile : entry.getValue()) {
                if (mediaFile.isDirectory()) {
                    org.subsonic.restapi.Artist a = new org.subsonic.restapi.Artist();
                    index.getArtist().add(a);
                    a.setId(String.valueOf(mediaFile.getId()));
                    a.setName(mediaFile.getName());
                    Instant starredDate = mediaFileDao
                        .getMediaFileStarredDate(mediaFile.getId(), username);
                    a.setStarred(jaxbWriter.convertDate(starredDate));

                    if (mediaFile.isAlbum()) {
                        a.setAverageRating(ratingService.getAverageRating(mediaFile));
                        a.setUserRating(ratingService.getRatingForUser(username, mediaFile));
                    }
                }
            }
        }
    }

    @RequestMapping({ "/getGenres", "/getGenres.view" })
    public void getGenres(HttpServletRequest req, HttpServletResponse response) {
        HttpServletRequest request = wrapRequest(req);
        Genres genres = new Genres();

        for (com.tesshu.jpsonic.domain.Genre genre : searchService.getGenres(false)) {
            org.subsonic.restapi.Genre g = new org.subsonic.restapi.Genre();
            genres.getGenre().add(g);
            g.setContent(genre.getName());
            g.setAlbumCount(genre.getAlbumCount());
            g.setSongCount(genre.getSongCount());
        }
        Response res = createResponse();
        res.setGenres(genres);
        jaxbWriter.writeResponse(request, response, res);
    }

    @RequestMapping({ "/getSongsByGenre", "/getSongsByGenre.view" })
    public void getSongsByGenre(HttpServletRequest req, HttpServletResponse response)
            throws ServletRequestBindingException {
        HttpServletRequest request = wrapRequest(req);
        Player player = playerService.getPlayer(request, response);
        User user = securityService.getCurrentUserStrict(request);

        Songs songs = new Songs();

        String genre = ServletRequestUtils
            .getRequiredStringParameter(request, Attributes.Request.GENRE.value());
        int offset = ServletRequestUtils
            .getIntParameter(request, Attributes.Request.OFFSET.value(), 0);
        int count = ServletRequestUtils
            .getIntParameter(request, Attributes.Request.COUNT.value(), 10);
        count = Math.max(0, Math.min(count, 500));
        Integer musicFolderId = ServletRequestUtils
            .getIntParameter(request, Attributes.Request.MUSIC_FOLDER_ID.value());
        List<com.tesshu.jpsonic.domain.MusicFolder> musicFolders = musicFolderService
            .getMusicFoldersForUser(user.getUsername(), musicFolderId);

        MediaFile.MediaType[] types = { MediaFile.MediaType.MUSIC, MediaFile.MediaType.AUDIOBOOK,
                MediaFile.MediaType.PODCAST };
        for (MediaFile mediaFile : searchService
            .getSongsByGenres(genre, offset, count, musicFolders, types)) {
            songs.getSong().add(createJaxbChild(player, mediaFile, user.getUsername()));
        }
        Response res = createResponse();
        res.setSongsByGenre(songs);
        jaxbWriter.writeResponse(request, response, res);
    }

    @RequestMapping({ "/getArtists", "/getArtists.view" })
    public void getArtists(HttpServletRequest req, HttpServletResponse response) {
        HttpServletRequest request = wrapRequest(req);
        User user = securityService.getCurrentUserStrict(request);

        ArtistsID3 result = new ArtistsID3();
        result.setIgnoredArticles(settingsService.getIgnoredArticles());
        List<com.tesshu.jpsonic.domain.MusicFolder> musicFolders = musicFolderService
            .getMusicFoldersForUser(user.getUsername());

        SortedMap<MusicIndex, List<com.tesshu.jpsonic.domain.Artist>> indexedArtists = musicIndexService
            .getIndexedId3Artists(musicFolders);
        for (Map.Entry<MusicIndex, List<com.tesshu.jpsonic.domain.Artist>> entry : indexedArtists
            .entrySet()) {
            IndexID3 index = new IndexID3();
            index.setName(entry.getKey().getIndex());
            for (com.tesshu.jpsonic.domain.Artist sortableArtist : entry.getValue()) {
                index
                    .getArtist()
                    .add(createJaxbArtist(new ArtistID3(), sortableArtist, user.getUsername()));
            }
            result.getIndex().add(index);
        }

        Response res = createResponse();
        res.setArtists(result);
        jaxbWriter.writeResponse(request, response, res);
    }

    @RequestMapping({ "/getSimilarSongs", "/getSimilarSongs.view" })
    public void getSimilarSongs(HttpServletRequest req, HttpServletResponse response)
            throws ServletRequestBindingException {

        HttpServletRequest request = wrapRequest(req);
        int id = ServletRequestUtils
            .getRequiredIntParameter(request, Attributes.Request.ID.value());
        MediaFile mediaFile = mediaFileService.getMediaFile(id);
        if (mediaFile == null) {
            writeError(request, response, ErrorCode.NOT_FOUND, "Media file not found.");
            return;
        }

        User user = securityService.getCurrentUserStrict(request);
        int count = ServletRequestUtils
            .getIntParameter(request, Attributes.Request.COUNT.value(), 50);
        SimilarSongs result = new SimilarSongs();

        List<com.tesshu.jpsonic.domain.MusicFolder> musicFolders = musicFolderService
            .getMusicFoldersForUser(user.getUsername());
        List<MediaFile> similarSongs = lastFmService
            .getSimilarSongs(mediaFile, count, musicFolders);
        Player player = playerService.getPlayer(request, response);
        for (MediaFile similarSong : similarSongs) {
            result.getSong().add(createJaxbChild(player, similarSong, user.getUsername()));
        }

        Response res = createResponse();
        res.setSimilarSongs(result);
        jaxbWriter.writeResponse(request, response, res);
    }

    @RequestMapping({ "/getSimilarSongs2", "/getSimilarSongs2.view" })
    public void getSimilarSongs2(HttpServletRequest req, HttpServletResponse response)
            throws ServletRequestBindingException {

        HttpServletRequest request = wrapRequest(req);
        int id = ServletRequestUtils
            .getRequiredIntParameter(request, Attributes.Request.ID.value());
        com.tesshu.jpsonic.domain.Artist artist = artistDao.getArtist(id);
        if (artist == null) {
            writeError(request, response, ErrorCode.NOT_FOUND, "Artist not found.");
            return;
        }

        User user = securityService.getCurrentUserStrict(request);
        int count = ServletRequestUtils
            .getIntParameter(request, Attributes.Request.COUNT.value(), 50);
        SimilarSongs2 result = new SimilarSongs2();
        List<com.tesshu.jpsonic.domain.MusicFolder> musicFolders = musicFolderService
            .getMusicFoldersForUser(user.getUsername());
        List<MediaFile> similarSongs = lastFmService.getSimilarSongs(artist, count, musicFolders);
        Player player = playerService.getPlayer(request, response);
        for (MediaFile similarSong : similarSongs) {
            result.getSong().add(createJaxbChild(player, similarSong, user.getUsername()));
        }

        Response res = createResponse();
        res.setSimilarSongs2(result);
        jaxbWriter.writeResponse(request, response, res);
    }

    @RequestMapping({ "/getTopSongs", "/getTopSongs.view" })
    public void getTopSongs(HttpServletRequest req, HttpServletResponse response)
            throws ServletRequestBindingException {
        HttpServletRequest request = wrapRequest(req);
        User user = securityService.getCurrentUserStrict(request);

        String artist = ServletRequestUtils
            .getRequiredStringParameter(request, Attributes.Request.ARTIST.value());
        int count = ServletRequestUtils
            .getIntParameter(request, Attributes.Request.COUNT.value(), 50);

        TopSongs result = new TopSongs();

        List<com.tesshu.jpsonic.domain.MusicFolder> musicFolders = musicFolderService
            .getMusicFoldersForUser(user.getUsername());
        List<MediaFile> topSongs = lastFmService.getTopSongs(artist, count, musicFolders);
        Player player = playerService.getPlayer(request, response);
        for (MediaFile topSong : topSongs) {
            result.getSong().add(createJaxbChild(player, topSong, user.getUsername()));
        }

        Response res = createResponse();
        res.setTopSongs(result);
        jaxbWriter.writeResponse(request, response, res);
    }

    @RequestMapping({ "/getArtistInfo", "/getArtistInfo.view" })
    public void getArtistInfo(HttpServletRequest req, HttpServletResponse response)
            throws ServletRequestBindingException {
        HttpServletRequest request = wrapRequest(req);
        int id = ServletRequestUtils
            .getRequiredIntParameter(request, Attributes.Request.ID.value());
        MediaFile mediaFile = mediaFileService.getMediaFile(id);
        if (mediaFile == null) {
            writeError(request, response, ErrorCode.NOT_FOUND, "Media file not found.");
            return;
        }

        int count = ServletRequestUtils
            .getIntParameter(request, Attributes.Request.COUNT.value(), 20);
        boolean includeNotPresent = ServletRequestUtils
            .getBooleanParameter(request, Attributes.Request.INCLUDE_NOT_PRESENT.value(), false);

        ArtistInfo result = new ArtistInfo();

        User user = securityService.getCurrentUserStrict(request);
        List<com.tesshu.jpsonic.domain.MusicFolder> musicFolders = musicFolderService
            .getMusicFoldersForUser(user.getUsername());
        List<MediaFile> similarArtists = lastFmService
            .getSimilarArtists(mediaFile, count, includeNotPresent, musicFolders);
        for (MediaFile similarArtist : similarArtists) {
            result.getSimilarArtist().add(createJaxbArtist(similarArtist, user.getUsername()));
        }

        UserSettings userSettings = securityService.getUserSettings(user.getUsername());
        Locale locale = userSettings.isForceBio2Eng() ? Locale.ENGLISH
                : airsonicLocaleResolver.resolveLocale(request);
        ArtistBio artistBio = lastFmService.getArtistBio(mediaFile, locale);
        if (artistBio != null) {
            result.setBiography(artistBio.getBiography());
            result.setMusicBrainzId(artistBio.getMusicBrainzId());
            result.setLastFmUrl(artistBio.getLastFmUrl());
            result.setSmallImageUrl(artistBio.getSmallImageUrl());
            result.setMediumImageUrl(artistBio.getMediumImageUrl());
            result.setLargeImageUrl(artistBio.getLargeImageUrl());
        }

        Response res = createResponse();
        res.setArtistInfo(result);
        jaxbWriter.writeResponse(request, response, res);
    }

    @RequestMapping({ "/getArtistInfo2", "/getArtistInfo2.view" })
    public void getArtistInfo2(HttpServletRequest req, HttpServletResponse response)
            throws ServletRequestBindingException {

        HttpServletRequest request = wrapRequest(req);
        int id = ServletRequestUtils
            .getRequiredIntParameter(request, Attributes.Request.ID.value());
        com.tesshu.jpsonic.domain.Artist artist = artistDao.getArtist(id);
        if (artist == null) {
            writeError(request, response, ErrorCode.NOT_FOUND, "Artist not found.");
            return;
        }

        int count = ServletRequestUtils
            .getIntParameter(request, Attributes.Request.COUNT.value(), 20);
        boolean includeNotPresent = ServletRequestUtils
            .getBooleanParameter(request, Attributes.Request.INCLUDE_NOT_PRESENT.value(), false);
        ArtistInfo2 result = new ArtistInfo2();
        User user = securityService.getCurrentUserStrict(request);
        List<com.tesshu.jpsonic.domain.MusicFolder> musicFolders = musicFolderService
            .getMusicFoldersForUser(user.getUsername());
        List<com.tesshu.jpsonic.domain.Artist> similarArtists = lastFmService
            .getSimilarArtists(artist, count, includeNotPresent, musicFolders);
        for (com.tesshu.jpsonic.domain.Artist similarArtist : similarArtists) {
            result
                .getSimilarArtist()
                .add(createJaxbArtist(new ArtistID3(), similarArtist, user.getUsername()));
        }

        UserSettings userSettings = securityService.getUserSettings(user.getUsername());
        Locale locale = userSettings.isForceBio2Eng() ? Locale.ENGLISH
                : airsonicLocaleResolver.resolveLocale(request);
        ArtistBio artistBio = lastFmService.getArtistBio(artist, locale);
        if (artistBio != null) {
            result.setBiography(artistBio.getBiography());
            result.setMusicBrainzId(artistBio.getMusicBrainzId());
            result.setLastFmUrl(artistBio.getLastFmUrl());
            result.setSmallImageUrl(artistBio.getSmallImageUrl());
            result.setMediumImageUrl(artistBio.getMediumImageUrl());
            result.setLargeImageUrl(artistBio.getLargeImageUrl());
        }

        Response res = createResponse();
        res.setArtistInfo2(result);
        jaxbWriter.writeResponse(request, response, res);
    }

    private <T extends ArtistID3> T createJaxbArtist(T jaxbArtist,
            com.tesshu.jpsonic.domain.Artist artist, String username) {
        jaxbArtist.setId(String.valueOf(artist.getId()));
        jaxbArtist.setName(artist.getName());
        jaxbArtist
            .setStarred(jaxbWriter
                .convertDate(mediaFileDao.getMediaFileStarredDate(artist.getId(), username)));
        jaxbArtist.setAlbumCount(artist.getAlbumCount());
        if (artist.getCoverArtPath() != null) {
            jaxbArtist.setCoverArt(createCoverArtKey(artist));
        }
        return jaxbArtist;
    }

    private org.subsonic.restapi.Artist createJaxbArtist(MediaFile artist, String username) {
        org.subsonic.restapi.Artist result = new org.subsonic.restapi.Artist();
        result.setId(String.valueOf(artist.getId()));
        result.setName(artist.getArtist());
        Instant starred = mediaFileDao.getMediaFileStarredDate(artist.getId(), username);
        result.setStarred(jaxbWriter.convertDate(starred));
        return result;
    }

    @RequestMapping({ "/getArtist", "/getArtist.view" })
    public void getArtist(HttpServletRequest req, HttpServletResponse response)
            throws ServletRequestBindingException {

        HttpServletRequest request = wrapRequest(req);
        int id = ServletRequestUtils
            .getRequiredIntParameter(request, Attributes.Request.ID.value());
        com.tesshu.jpsonic.domain.Artist artist = artistDao.getArtist(id);
        if (artist == null) {
            writeError(request, response, ErrorCode.NOT_FOUND, "Artist not found.");
            return;
        }

        User user = securityService.getCurrentUserStrict(request);
        String username = user.getUsername();
        List<com.tesshu.jpsonic.domain.MusicFolder> musicFolders = musicFolderService
            .getMusicFoldersForUser(username);
        ArtistWithAlbumsID3 result = createJaxbArtist(new ArtistWithAlbumsID3(), artist, username);
        for (Album album : albumDao
            .getAlbumsForArtist(0L, Integer.MAX_VALUE, artist.getName(), false, musicFolders)) {
            result.getAlbum().add(createJaxbAlbum(new AlbumID3(), album, username));
        }

        Response res = createResponse();
        res.setArtist(result);
        jaxbWriter.writeResponse(request, response, res);
    }

    private <T extends AlbumID3> T createJaxbAlbum(T jaxbAlbum, Album album, String username) {
        jaxbAlbum.setId(String.valueOf(album.getId()));
        jaxbAlbum.setName(album.getName());
        if (album.getArtist() != null) {
            jaxbAlbum.setArtist(album.getArtist());
            com.tesshu.jpsonic.domain.Artist artist = artistDao.getArtist(album.getArtist());
            if (artist != null) {
                jaxbAlbum.setArtistId(String.valueOf(artist.getId()));
            }
        }
        if (album.getCoverArtPath() != null) {
            jaxbAlbum.setCoverArt(createCoverArtKey(album));
        }
        jaxbAlbum.setSongCount(album.getSongCount());
        jaxbAlbum.setDuration(album.getDurationSeconds());
        jaxbAlbum.setCreated(jaxbWriter.convertDate(album.getCreated()));
        jaxbAlbum
            .setStarred(
                    jaxbWriter.convertDate(albumDao.getAlbumStarredDate(album.getId(), username)));
        jaxbAlbum.setYear(album.getYear());
        jaxbAlbum.setGenre(album.getGenre());
        return jaxbAlbum;
    }

    private <T extends org.subsonic.restapi.Playlist> T createJaxbPlaylist(T jaxbPlaylist,
            com.tesshu.jpsonic.domain.Playlist playlist) {
        jaxbPlaylist.setId(String.valueOf(playlist.getId()));
        jaxbPlaylist.setName(playlist.getName());
        jaxbPlaylist.setComment(playlist.getComment());
        jaxbPlaylist.setOwner(playlist.getUsername());
        jaxbPlaylist.setPublic(playlist.isShared());
        jaxbPlaylist.setSongCount(playlist.getFileCount());
        jaxbPlaylist.setDuration(playlist.getDurationSeconds());
        jaxbPlaylist.setCreated(jaxbWriter.convertDate(playlist.getCreated()));
        jaxbPlaylist.setChanged(jaxbWriter.convertDate(playlist.getChanged()));
        jaxbPlaylist.setCoverArt(createCoverArtKey(playlist));

        for (String username : playlistService.getPlaylistUsers(playlist.getId())) {
            jaxbPlaylist.getAllowedUser().add(username);
        }
        return jaxbPlaylist;
    }

    @RequestMapping({ "/getAlbum", "/getAlbum.view" })
    public void getAlbum(HttpServletRequest req, HttpServletResponse response)
            throws ServletRequestBindingException {
        HttpServletRequest request = wrapRequest(req);
        int id = ServletRequestUtils
            .getRequiredIntParameter(request, Attributes.Request.ID.value());
        Album album = albumDao.getAlbum(id);
        if (album == null) {
            writeError(request, response, ErrorCode.NOT_FOUND, "Album not found.");
            return;
        }

        Player player = playerService.getPlayer(request, response);
        String username = securityService.getCurrentUsername(request);
        AlbumWithSongsID3 result = createJaxbAlbum(new AlbumWithSongsID3(), album, username);
        for (MediaFile mediaFile : mediaFileDao
            .getSongsForAlbum(0L, Integer.MAX_VALUE, album.getArtist(), album.getName())) {
            result.getSong().add(createJaxbChild(player, mediaFile, username));
        }

        Response res = createResponse();
        res.setAlbum(result);
        jaxbWriter.writeResponse(request, response, res);
    }

    @RequestMapping({ "/getSong", "/getSong.view" })
    public void getSong(HttpServletRequest req, HttpServletResponse response)
            throws ServletRequestBindingException {

        HttpServletRequest request = wrapRequest(req);
        int id = ServletRequestUtils
            .getRequiredIntParameter(request, Attributes.Request.ID.value());
        MediaFile song = mediaFileDao.getMediaFile(id);
        if (song == null || song.isDirectory()) {
            writeError(request, response, ErrorCode.NOT_FOUND, "Song not found.");
            return;
        }

        String username = securityService.getCurrentUsername(request);
        if (!securityService.isFolderAccessAllowed(song, username)) {
            writeError(request, response, ErrorCode.NOT_AUTHORIZED, "Access denied");
            return;
        }

        Player player = playerService.getPlayer(request, response);
        Response res = createResponse();
        res.setSong(createJaxbChild(player, song, username));
        jaxbWriter.writeResponse(request, response, res);
    }

    @RequestMapping({ "/getMusicDirectory", "/getMusicDirectory.view" })
    public void getMusicDirectory(HttpServletRequest req, HttpServletResponse response)
            throws ServletRequestBindingException {
        HttpServletRequest request = wrapRequest(req);
        int id = ServletRequestUtils
            .getRequiredIntParameter(request, Attributes.Request.ID.value());
        MediaFile dir = mediaFileService.getMediaFile(id);
        if (dir == null) {
            writeError(request, response, ErrorCode.NOT_FOUND, "Directory not found");
            return;
        }

        String username = securityService.getCurrentUsername(request);
        if (!securityService.isFolderAccessAllowed(dir, username)) {
            writeError(request, response, ErrorCode.NOT_AUTHORIZED, "Access denied");
            return;
        }

        MediaFile parent = mediaFileService.getParentOf(dir);
        Directory directory = new Directory();
        directory.setId(String.valueOf(id));
        try {
            if (!mediaFileService.isRoot(parent)) {
                directory.setParent(String.valueOf(parent.getId()));
            }
        } catch (SecurityException e) {
            if (LOG.isTraceEnabled()) {
                LOG
                    .trace("Error in getMusicDirectory.",
                            new AssertionError("Errors with unclear cases.", e));
            }
        }
        directory.setName(dir.getName());
        directory
            .setStarred(jaxbWriter.convertDate(mediaFileDao.getMediaFileStarredDate(id, username)));
        directory.setPlayCount((long) dir.getPlayCount());

        if (dir.isAlbum()) {
            directory.setAverageRating(ratingService.getAverageRating(dir));
            directory.setUserRating(ratingService.getRatingForUser(username, dir));
        }

        Player player = playerService.getPlayer(request, response);
        for (MediaFile child : mediaFileService.getChildrenOf(dir, true, true)) {
            directory.getChild().add(createJaxbChild(player, child, username));
        }

        Response res = createResponse();
        res.setDirectory(directory);
        jaxbWriter.writeResponse(request, response, res);
    }

    @RequestMapping({ "/search", "/search.view" })
    @SuppressLint(value = "USER_CONTROLLED_SQL_RISK", justification = "False positive. Username is being used via SecurityContextHolderAwareRequestWrapper.")
    public void search(HttpServletRequest req, HttpServletResponse response)
            throws ServletRequestBindingException, IOException {
        HttpServletRequest request = wrapRequest(req);

        StringBuilder query = new StringBuilder();
        String any = request.getParameter(Attributes.Request.ANY.value());
        if (any != null) {
            query.append(any).append(' ');
        }
        String artist = request.getParameter(Attributes.Request.ARTIST.value());
        if (artist != null) {
            query.append(artist).append(' ');
        }
        String album = request.getParameter(Attributes.Request.ALBUM.value());
        if (album != null) {
            query.append(album).append(' ');
        }
        String title = request.getParameter(Attributes.Request.TITLE.value());
        if (title != null) {
            query.append(title);
        }

        int offset = ServletRequestUtils
            .getIntParameter(request, Attributes.Request.OFFSET.value(), 0);
        int count = ServletRequestUtils
            .getIntParameter(request, Attributes.Request.COUNT.value(), 20);
        User user = securityService.getCurrentUserStrict(request);
        boolean includeComposer = settingsService.isSearchComposer() || securityService
            .getUserSettings(user.getUsername())
            .getMainVisibility()
            .isComposerVisible();
        List<com.tesshu.jpsonic.domain.MusicFolder> musicFolders = musicFolderService
<<<<<<< HEAD
                .getMusicFoldersForUser(user.getUsername());
        HttpSearchCriteria criteria = director.construct(query.toString().trim(), offset, count, includeComposer,
                musicFolders, IndexType.SONG);
=======
            .getMusicFoldersForUser(user.getUsername());
        SearchCriteria criteria = director
            .construct(query.toString().trim(), offset, count, includeComposer, musicFolders,
                    IndexType.SONG);
>>>>>>> 2965f776

        com.tesshu.jpsonic.domain.SearchResult result = searchService.search(criteria);
        org.subsonic.restapi.SearchResult searchResult = new org.subsonic.restapi.SearchResult();
        searchResult.setOffset(result.getOffset());
        searchResult.setTotalHits(result.getTotalHits());

        Player player = playerService.getPlayer(request, response);
        for (MediaFile mediaFile : result.getMediaFiles()) {
            searchResult.getMatch().add(createJaxbChild(player, mediaFile, user.getUsername()));
        }
        Response res = createResponse();
        res.setSearchResult(searchResult);
        jaxbWriter.writeResponse(request, response, res);
    }

    @RequestMapping({ "/search2", "/search2.view" })
    @SuppressLint(value = "USER_CONTROLLED_SQL_RISK", justification = "False positive. Username is being used via SecurityContextHolderAwareRequestWrapper.")
    public void search2(HttpServletRequest req, HttpServletResponse response)
            throws IOException, ServletRequestBindingException {
        HttpServletRequest request = wrapRequest(req);
        User user = securityService.getCurrentUserStrict(request);
        String username = user.getUsername();
        Integer musicFolderId = ServletRequestUtils
            .getIntParameter(request, Attributes.Request.MUSIC_FOLDER_ID.value());

        SearchResult2 searchResult = new SearchResult2();

        String searchInput = StringUtils
            .trimToEmpty(request.getParameter(Attributes.Request.QUERY.value()));
        int offset = ServletRequestUtils
            .getIntParameter(request, Attributes.Request.ARTIST_OFFSET.value(), 0);
        int count = ServletRequestUtils
            .getIntParameter(request, Attributes.Request.ARTIST_COUNT.value(), 20);
        boolean includeComposer = settingsService.isSearchComposer() || securityService
            .getUserSettings(username)
            .getMainVisibility()
            .isComposerVisible();
        List<com.tesshu.jpsonic.domain.MusicFolder> musicFolders = musicFolderService
            .getMusicFoldersForUser(username, musicFolderId);

<<<<<<< HEAD
        HttpSearchCriteria criteria = director.construct(searchInput, offset, count, includeComposer, musicFolders,
                IndexType.ARTIST);
=======
        SearchCriteria criteria = director
            .construct(searchInput, offset, count, includeComposer, musicFolders, IndexType.ARTIST);
>>>>>>> 2965f776
        com.tesshu.jpsonic.domain.SearchResult artists = searchService.search(criteria);
        for (MediaFile mediaFile : artists.getMediaFiles()) {
            searchResult.getArtist().add(createJaxbArtist(mediaFile, username));
        }

        offset = ServletRequestUtils
            .getIntParameter(request, Attributes.Request.ALBUM_OFFSET.value(), 0);
        count = ServletRequestUtils
            .getIntParameter(request, Attributes.Request.ALBUM_COUNT.value(), 20);
        criteria = director
            .construct(searchInput, offset, count, includeComposer, musicFolders, IndexType.ALBUM);
        Player player = playerService.getPlayer(request, response);
        com.tesshu.jpsonic.domain.SearchResult albums = searchService.search(criteria);
        for (MediaFile mediaFile : albums.getMediaFiles()) {
            searchResult.getAlbum().add(createJaxbChild(player, mediaFile, username));
        }

        offset = ServletRequestUtils
            .getIntParameter(request, Attributes.Request.SONG_OFFSET.value(), 0);
        count = ServletRequestUtils
            .getIntParameter(request, Attributes.Request.SONG_COUNT.value(), 20);
        criteria = director
            .construct(searchInput, offset, count, includeComposer, musicFolders, IndexType.SONG);
        com.tesshu.jpsonic.domain.SearchResult songs = searchService.search(criteria);
        for (MediaFile mediaFile : songs.getMediaFiles()) {
            searchResult.getSong().add(createJaxbChild(player, mediaFile, username));
        }

        Response res = createResponse();
        res.setSearchResult2(searchResult);
        jaxbWriter.writeResponse(request, response, res);
    }

    @RequestMapping({ "/search3", "/search3.view" })
    @SuppressLint(value = "USER_CONTROLLED_SQL_RISK", justification = "False positive. Username is being used via SecurityContextHolderAwareRequestWrapper.")
    public void search3(HttpServletRequest req, HttpServletResponse response)
            throws ServletRequestBindingException, IOException {
        HttpServletRequest request = wrapRequest(req);
        User user = securityService.getCurrentUserStrict(request);
        String username = user.getUsername();
        Integer musicFolderId = ServletRequestUtils
            .getIntParameter(request, Attributes.Request.MUSIC_FOLDER_ID.value());

        SearchResult3 searchResult = new SearchResult3();

        String searchInput = StringUtils
            .trimToEmpty(request.getParameter(Attributes.Request.QUERY.value()));
        int offset = ServletRequestUtils
            .getIntParameter(request, Attributes.Request.ARTIST_OFFSET.value(), 0);
        int count = ServletRequestUtils
            .getIntParameter(request, Attributes.Request.ARTIST_COUNT.value(), 20);
        boolean includeComposer = settingsService.isSearchComposer() || securityService
            .getUserSettings(username)
            .getMainVisibility()
            .isComposerVisible();
        List<com.tesshu.jpsonic.domain.MusicFolder> musicFolders = musicFolderService
            .getMusicFoldersForUser(username, musicFolderId);

<<<<<<< HEAD
        HttpSearchCriteria criteria = director.construct(searchInput, offset, count, includeComposer, musicFolders,
                IndexType.ARTIST_ID3);
=======
        SearchCriteria criteria = director
            .construct(searchInput, offset, count, includeComposer, musicFolders,
                    IndexType.ARTIST_ID3);
>>>>>>> 2965f776
        com.tesshu.jpsonic.domain.SearchResult result = searchService.search(criteria);
        for (com.tesshu.jpsonic.domain.Artist artist : result.getArtists()) {
            searchResult.getArtist().add(createJaxbArtist(new ArtistID3(), artist, username));
        }

        offset = ServletRequestUtils
            .getIntParameter(request, Attributes.Request.ALBUM_OFFSET.value(), 0);
        count = ServletRequestUtils
            .getIntParameter(request, Attributes.Request.ALBUM_COUNT.value(), 20);
        criteria = director
            .construct(searchInput, offset, count, includeComposer, musicFolders,
                    IndexType.ALBUM_ID3);
        result = searchService.search(criteria);
        for (Album album : result.getAlbums()) {
            searchResult.getAlbum().add(createJaxbAlbum(new AlbumID3(), album, username));
        }

        offset = ServletRequestUtils
            .getIntParameter(request, Attributes.Request.SONG_OFFSET.value(), 0);
        count = ServletRequestUtils
            .getIntParameter(request, Attributes.Request.SONG_COUNT.value(), 20);
        criteria = director
            .construct(searchInput, offset, count, includeComposer, musicFolders, IndexType.SONG);
        Player player = playerService.getPlayer(request, response);
        result = searchService.search(criteria);
        for (MediaFile song : result.getMediaFiles()) {
            searchResult.getSong().add(createJaxbChild(player, song, username));
        }

        Response res = createResponse();
        res.setSearchResult3(searchResult);
        jaxbWriter.writeResponse(request, response, res);
    }

    @RequestMapping({ "/getPlaylists", "/getPlaylists.view" })
    public void getPlaylists(HttpServletRequest req, HttpServletResponse response) {
        HttpServletRequest request = wrapRequest(req);

        User user = securityService.getCurrentUserStrict(request);
        String authenticatedUsername = user.getUsername();
        String requestedUsername = request.getParameter(Attributes.Request.USER_NAME.value());

        if (requestedUsername == null) {
            requestedUsername = authenticatedUsername;
        } else if (!user.isAdminRole()) {
            writeError(request, response, ErrorCode.NOT_AUTHORIZED, authenticatedUsername
                    + " is not authorized to get playlists for " + requestedUsername);
            return;
        }

        Playlists result = new Playlists();

        for (com.tesshu.jpsonic.domain.Playlist playlist : playlistService
            .getReadablePlaylistsForUser(requestedUsername)) {
            result
                .getPlaylist()
                .add(createJaxbPlaylist(new org.subsonic.restapi.Playlist(), playlist));
        }

        Response res = createResponse();
        res.setPlaylists(result);
        jaxbWriter.writeResponse(request, response, res);
    }

    @RequestMapping({ "/getPlaylist", "/getPlaylist.view" })
    public void getPlaylist(HttpServletRequest req, HttpServletResponse response)
            throws ServletRequestBindingException {
        HttpServletRequest request = wrapRequest(req);
        int id = ServletRequestUtils
            .getRequiredIntParameter(request, Attributes.Request.ID.value());
        com.tesshu.jpsonic.domain.Playlist playlist = playlistService.getPlaylist(id);
        if (playlist == null) {
            writeError(request, response, ErrorCode.NOT_FOUND, MSG_PLAYLIST_NOT_FOUND + id);
            return;
        }

        String username = securityService.getCurrentUsername(request);
        if (!playlistService.isReadAllowed(playlist, username)) {
            writeError(request, response, ErrorCode.NOT_AUTHORIZED, MSG_PLAYLIST_DENIED + id);
            return;
        }

        Player player = playerService.getPlayer(request, response);
        PlaylistWithSongs result = createJaxbPlaylist(new PlaylistWithSongs(), playlist);
        for (MediaFile mediaFile : playlistService.getFilesInPlaylist(id)) {
            if (securityService.isFolderAccessAllowed(mediaFile, username)) {
                result.getEntry().add(createJaxbChild(player, mediaFile, username));
            }
        }

        Response res = createResponse();
        res.setPlaylist(result);
        jaxbWriter.writeResponse(request, response, res);
    }

    @RequestMapping({ "/jukeboxControl", "/jukeboxControl.view" })
    public ResponseEntity<String> jukeboxControl(HttpServletRequest req,
            HttpServletResponse response) {
        return ResponseEntity.status(HttpStatus.SC_GONE).body(NO_LONGER_SUPPORTED);
    }

    @RequestMapping({ "/createPlaylist", "/createPlaylist.view" })
    public void createPlaylist(HttpServletRequest req, HttpServletResponse response)
            throws ServletRequestBindingException {
        HttpServletRequest request = wrapRequest(req);
        Integer playlistId = ServletRequestUtils
            .getIntParameter(request, Attributes.Request.PLAYLIST_ID.value());
        String name = request.getParameter(Attributes.Request.NAME.value());
        if (playlistId == null && name == null) {
            writeError(request, response, ErrorCode.MISSING_PARAMETER,
                    "Playlist ID or name must be specified.");
            return;
        }

        com.tesshu.jpsonic.domain.Playlist playlist;
        String username = securityService.getCurrentUsername(request);
        if (playlistId == null) {
            playlist = new com.tesshu.jpsonic.domain.Playlist();
            playlist.setName(name);
            Instant now = now();
            playlist.setCreated(now);
            playlist.setChanged(now);
            playlist.setShared(false);
            playlist.setUsername(username);
            playlistService.createPlaylist(playlist);
        } else {
            playlist = playlistService.getPlaylist(playlistId);
            if (playlist == null) {
                writeError(request, response, ErrorCode.NOT_FOUND,
                        MSG_PLAYLIST_NOT_FOUND + playlistId);
                return;
            }
            if (!playlistService.isWriteAllowed(playlist, username)) {
                writeError(request, response, ErrorCode.NOT_AUTHORIZED,
                        MSG_PLAYLIST_DENIED + playlistId);
                return;
            }
        }

        List<MediaFile> songs = new ArrayList<>();
        for (int id : ServletRequestUtils
            .getIntParameters(request, Attributes.Request.SONG_ID.value())) {
            MediaFile song = mediaFileService.getMediaFile(id);
            if (song != null) {
                songs.add(song);
            }
        }
        playlistService.setFilesInPlaylist(playlist.getId(), songs);

        writeEmptyResponse(request, response);
    }

    @RequestMapping({ "/updatePlaylist", "/updatePlaylist.view" })
    public void updatePlaylist(HttpServletRequest req, HttpServletResponse response)
            throws ServletRequestBindingException {

        HttpServletRequest request = wrapRequest(req);
        int id = ServletRequestUtils
            .getRequiredIntParameter(request, Attributes.Request.PLAYLIST_ID.value());
        com.tesshu.jpsonic.domain.Playlist playlist = playlistService.getPlaylist(id);
        if (playlist == null) {
            writeError(request, response, ErrorCode.NOT_FOUND, MSG_PLAYLIST_NOT_FOUND + id);
            return;
        }

        String username = securityService.getCurrentUsername(request);
        if (!playlistService.isWriteAllowed(playlist, username)) {
            writeError(request, response, ErrorCode.NOT_AUTHORIZED, MSG_PLAYLIST_DENIED + id);
            return;
        }

        String name = request.getParameter(Attributes.Request.NAME.value());
        if (name != null) {
            playlist.setName(name);
        }
        String comment = request.getParameter(Attributes.Request.COMMENT.value());
        if (comment != null) {
            playlist.setComment(comment);
        }
        Boolean shared = ServletRequestUtils
            .getBooleanParameter(request, Attributes.Request.PUBLIC.value());
        if (shared != null) {
            playlist.setShared(shared);
        }
        playlistService.updatePlaylist(playlist);

        List<MediaFile> songs = playlistService.getFilesInPlaylist(id);
        int[] toRemove = ServletRequestUtils
            .getIntParameters(request, Attributes.Request.SONG_INDEX_TO_REMOVE.value());
        int[] toAdd = ServletRequestUtils
            .getIntParameters(request, Attributes.Request.SONG_ID_TO_ADD.value());
        updatePlaylistSongs(id, toRemove, toAdd, songs);

        writeEmptyResponse(request, response);
    }

    private void updatePlaylistSongs(int playlistId, int[] toRemove, int[] toAdd,
            List<MediaFile> songs) {
        boolean songsChanged = false;

        SortedSet<Integer> tmp = new TreeSet<>();
        for (int songIndexToRemove : toRemove) {
            tmp.add(songIndexToRemove);
        }
        List<Integer> songIndexesToRemove = new ArrayList<>(tmp);
        Collections.reverse(songIndexesToRemove);
        for (int songIndexToRemove : songIndexesToRemove) {
            songs.remove(songIndexToRemove);
            songsChanged = true;
        }
        for (int songToAdd : toAdd) {
            MediaFile song = mediaFileService.getMediaFile(songToAdd);
            if (song != null) {
                songs.add(song);
                songsChanged = true;
            }
        }
        if (songsChanged) {
            playlistService.setFilesInPlaylist(playlistId, songs);
        }
    }

    @RequestMapping({ "/deletePlaylist", "/deletePlaylist.view" })
    public void deletePlaylist(HttpServletRequest req, HttpServletResponse response)
            throws ServletRequestBindingException {
        HttpServletRequest request = wrapRequest(req);
        int id = ServletRequestUtils
            .getRequiredIntParameter(request, Attributes.Request.ID.value());
        com.tesshu.jpsonic.domain.Playlist playlist = playlistService.getPlaylist(id);
        if (playlist == null) {
            writeError(request, response, ErrorCode.NOT_FOUND, MSG_PLAYLIST_NOT_FOUND + id);
            return;
        }

        String username = securityService.getCurrentUsername(request);
        if (!playlistService.isWriteAllowed(playlist, username)) {
            writeError(request, response, ErrorCode.NOT_AUTHORIZED, MSG_PLAYLIST_DENIED + id);
            return;
        }
        playlistService.deletePlaylist(id);

        writeEmptyResponse(request, response);
    }

    @RequestMapping({ "/getAlbumList", "/getAlbumList.view" })
    public void getAlbumList(HttpServletRequest req, HttpServletResponse response)
            throws ServletRequestBindingException, ExecutionException {
        HttpServletRequest request = wrapRequest(req);
        User user = securityService.getCurrentUserStrict(request);

        int size = ServletRequestUtils
            .getIntParameter(request, Attributes.Request.SIZE.value(), 10);
        int offset = ServletRequestUtils
            .getIntParameter(request, Attributes.Request.OFFSET.value(), 0);
        Integer musicFolderId = ServletRequestUtils
            .getIntParameter(request, Attributes.Request.MUSIC_FOLDER_ID.value());

        List<com.tesshu.jpsonic.domain.MusicFolder> musicFolders = musicFolderService
            .getMusicFoldersForUser(user.getUsername(), musicFolderId);

        size = Math.max(0, Math.min(size, 500));
        String type = ServletRequestUtils
            .getRequiredStringParameter(request, Attributes.Request.TYPE.value());

        List<MediaFile> albums;
        if ("highest".equals(type)) {
            albums = ratingService.getHighestRatedAlbums(offset, size, musicFolders);
        } else if ("frequent".equals(type)) {
            albums = mediaFileService.getMostFrequentlyPlayedAlbums(offset, size, musicFolders);
        } else if ("recent".equals(type)) {
            albums = mediaFileService.getMostRecentlyPlayedAlbums(offset, size, musicFolders);
        } else if ("newest".equals(type)) {
            albums = mediaFileService.getNewestAlbums(offset, size, musicFolders);
        } else if ("starred".equals(type)) {
            albums = mediaFileService
                .getStarredAlbums(offset, size, user.getUsername(), musicFolders);
        } else if ("alphabeticalByArtist".equals(type)) {
            albums = mediaFileService.getAlphabeticalAlbums(offset, size, true, musicFolders);
        } else if ("alphabeticalByName".equals(type)) {
            albums = mediaFileService.getAlphabeticalAlbums(offset, size, false, musicFolders);
        } else if ("byGenre".equals(type)) {
            albums = searchService
                .getAlbumsByGenres(
                        ServletRequestUtils
                            .getRequiredStringParameter(request, Attributes.Request.GENRE.value()),
                        offset, size, musicFolders);
        } else if ("byYear".equals(type)) {
            albums = mediaFileService
                .getAlbumsByYear(offset, size,
                        ServletRequestUtils
                            .getRequiredIntParameter(request, Attributes.Request.FROM_YEAR.value()),
                        ServletRequestUtils
                            .getRequiredIntParameter(request, Attributes.Request.TO_YEAR.value()),
                        musicFolders);
        } else if ("random".equals(type)) {
            albums = searchService.getRandomAlbums(size, musicFolders);
        } else {
            throw new ExecutionException(new IOException("Invalid list type: " + type));
        }

        Player player = playerService.getPlayer(request, response);
        AlbumList result = new AlbumList();
        for (MediaFile album : albums) {
            result.getAlbum().add(createJaxbChild(player, album, user.getUsername()));
        }

        Response res = createResponse();
        res.setAlbumList(result);
        jaxbWriter.writeResponse(request, response, res);
    }

    @RequestMapping({ "/getAlbumList2", "/getAlbumList2.view" })
    public void getAlbumList2(HttpServletRequest req, HttpServletResponse response)
            throws ExecutionException, ServletRequestBindingException {
        HttpServletRequest request = wrapRequest(req);

        int size = ServletRequestUtils
            .getIntParameter(request, Attributes.Request.SIZE.value(), 10);
        int offset = ServletRequestUtils
            .getIntParameter(request, Attributes.Request.OFFSET.value(), 0);
        size = Math.max(0, Math.min(size, 500));
        String type = ServletRequestUtils
            .getRequiredStringParameter(request, Attributes.Request.TYPE.value());
        User user = securityService.getCurrentUserStrict(request);
        Integer musicFolderId = ServletRequestUtils
            .getIntParameter(request, Attributes.Request.MUSIC_FOLDER_ID.value());
        List<com.tesshu.jpsonic.domain.MusicFolder> musicFolders = musicFolderService
            .getMusicFoldersForUser(user.getUsername(), musicFolderId);

        List<Album> albums;
        if ("frequent".equals(type)) {
            albums = albumDao.getMostFrequentlyPlayedAlbums(offset, size, musicFolders);
        } else if ("recent".equals(type)) {
            albums = albumDao.getMostRecentlyPlayedAlbums(offset, size, musicFolders);
        } else if ("newest".equals(type)) {
            albums = albumDao.getNewestAlbums(offset, size, musicFolders);
        } else if ("alphabeticalByArtist".equals(type)) {
            albums = albumDao.getAlphabeticalAlbums(offset, size, true, true, musicFolders);
        } else if ("alphabeticalByName".equals(type)) {
            albums = albumDao.getAlphabeticalAlbums(offset, size, false, true, musicFolders);
        } else if ("byGenre".equals(type)) {
            albums = searchService
                .getAlbumId3sByGenres(
                        ServletRequestUtils
                            .getRequiredStringParameter(request, Attributes.Request.GENRE.value()),
                        offset, size, musicFolders);
        } else if ("byYear".equals(type)) {
            albums = albumDao
                .getAlbumsByYear(offset, size,
                        ServletRequestUtils
                            .getRequiredIntParameter(request, Attributes.Request.FROM_YEAR.value()),
                        ServletRequestUtils
                            .getRequiredIntParameter(request, Attributes.Request.TO_YEAR.value()),
                        musicFolders);
        } else if ("starred".equals(type)) {
            albums = albumDao
                .getStarredAlbums(offset, size,
                        securityService.getCurrentUserStrict(request).getUsername(), musicFolders);
        } else if ("random".equals(type)) {
            albums = searchService.getRandomAlbumsId3(size, musicFolders);
        } else {
            throw new ExecutionException(new IOException("Invalid list type: " + type));
        }
        AlbumList2 result = new AlbumList2();
        for (Album album : albums) {
            result.getAlbum().add(createJaxbAlbum(new AlbumID3(), album, user.getUsername()));
        }
        Response res = createResponse();
        res.setAlbumList2(result);
        jaxbWriter.writeResponse(request, response, res);
    }

    @RequestMapping({ "/getRandomSongs", "/getRandomSongs.view" })
    public void getRandomSongs(HttpServletRequest req, HttpServletResponse response)
            throws ServletRequestBindingException {
        HttpServletRequest request = wrapRequest(req);
        Player player = playerService.getPlayer(request, response);
        User user = securityService.getCurrentUserStrict(request);

        int size = ServletRequestUtils
            .getIntParameter(request, Attributes.Request.SIZE.value(), 10);
        size = Math.max(0, Math.min(size, 500));
        List<String> genres = null;
        String genre = ServletRequestUtils
            .getStringParameter(request, Attributes.Request.GENRE.value());
        if (null != genre) {
            genres = Arrays.asList(genre);
        }
        Integer fromYear = ServletRequestUtils
            .getIntParameter(request, Attributes.Request.FROM_YEAR.value());
        Integer toYear = ServletRequestUtils
            .getIntParameter(request, Attributes.Request.TO_YEAR.value());
        Integer musicFolderId = ServletRequestUtils
            .getIntParameter(request, Attributes.Request.MUSIC_FOLDER_ID.value());
        List<com.tesshu.jpsonic.domain.MusicFolder> musicFolders = musicFolderService
            .getMusicFoldersForUser(user.getUsername(), musicFolderId);
        RandomSearchCriteria criteria = new RandomSearchCriteria(size, genres, fromYear, toYear,
                musicFolders);

        Songs result = new Songs();
        for (MediaFile mediaFile : searchService.getRandomSongs(criteria)) {
            result.getSong().add(createJaxbChild(player, mediaFile, user.getUsername()));
        }
        Response res = createResponse();
        res.setRandomSongs(result);
        jaxbWriter.writeResponse(request, response, res);
    }

    @RequestMapping({ "/getVideos", "/getVideos.view" })
    public void getVideos(HttpServletRequest req, HttpServletResponse response)
            throws ServletRequestBindingException {
        HttpServletRequest request = wrapRequest(req);
        Player player = playerService.getPlayer(request, response);
        User user = securityService.getCurrentUserStrict(request);

        int size = ServletRequestUtils
            .getIntParameter(request, Attributes.Request.SIZE.value(), Integer.MAX_VALUE);
        int offset = ServletRequestUtils
            .getIntParameter(request, Attributes.Request.OFFSET.value(), 0);
        List<com.tesshu.jpsonic.domain.MusicFolder> musicFolders = musicFolderService
            .getMusicFoldersForUser(user.getUsername());

        Videos result = new Videos();
        for (MediaFile mediaFile : mediaFileDao.getVideos(size, offset, musicFolders)) {
            result.getVideo().add(createJaxbChild(player, mediaFile, user.getUsername()));
        }
        Response res = createResponse();
        res.setVideos(result);
        jaxbWriter.writeResponse(request, response, res);
    }

    @RequestMapping({ "/getNowPlaying", "/getNowPlaying.view" })
    public void getNowPlaying(HttpServletRequest req, HttpServletResponse response) {
        HttpServletRequest request = wrapRequest(req);
        NowPlaying result = new NowPlaying();

        for (PlayStatus status : statusService.getPlayStatuses()) {

            Player player = status.getPlayer();
            MediaFile mediaFile = status.getMediaFile();
            String username = player.getUsername();
            if (username == null) {
                continue;
            }

            UserSettings userSettings = securityService.getUserSettings(username);
            if (!userSettings.isNowPlayingAllowed()) {
                continue;
            }

            long minutesAgo = status.getMinutesAgo();
            if (minutesAgo < LIMIT_OF_HISTORY_TO_BE_PRESENTED) {
                NowPlayingEntry entry = new NowPlayingEntry();
                entry.setUsername(username);
                entry.setPlayerId(player.getId());
                entry.setPlayerName(player.getName());
                entry.setMinutesAgo((int) minutesAgo);
                result.getEntry().add(createJaxbChild(entry, player, mediaFile, username));
            }
        }

        Response res = createResponse();
        res.setNowPlaying(result);
        jaxbWriter.writeResponse(request, response, res);
    }

    private Child createJaxbChild(Player player, MediaFile mediaFile, String username) {
        return createJaxbChild(new Child(), player, mediaFile, username);
    }

    @SuppressWarnings({ "PMD.CognitiveComplexity", "PMD.NPathComplexity" })
    private <T extends Child> T createJaxbChild(T child, Player player, MediaFile mediaFile,
            String username) {
        MediaFile parent = mediaFileService.getParentOf(mediaFile);
        if (parent != null) {
            try {
                if (!mediaFileService.isRoot(parent)) {
                    child.setParent(String.valueOf(parent.getId()));
                }
            } catch (SecurityException e) {
                if (LOG.isTraceEnabled()) {
                    LOG
                        .trace("Error in getMusicDirectory",
                                new AssertionError("Errors with unclear cases.", e));
                }
            }
            child.setCoverArt(findCoverArt(mediaFile, parent));
        }
        child.setId(String.valueOf(mediaFile.getId()));
        child.setTitle(mediaFile.getName());
        child.setAlbum(mediaFile.getAlbumName());
        child.setArtist(mediaFile.getArtist());
        child.setIsDir(mediaFile.isDirectory());
        child.setYear(mediaFile.getYear());
        child.setGenre(mediaFile.getGenre());
        child.setCreated(jaxbWriter.convertDate(mediaFile.getCreated()));
        child
            .setStarred(jaxbWriter
                .convertDate(mediaFileDao.getMediaFileStarredDate(mediaFile.getId(), username)));
        child.setUserRating(ratingService.getRatingForUser(username, mediaFile));
        child.setAverageRating(ratingService.getAverageRating(mediaFile));
        child.setPlayCount((long) mediaFile.getPlayCount());

        if (mediaFile.isFile()) {
            child.setDuration(mediaFile.getDurationSeconds());
            child.setBitRate(mediaFile.getBitRate());
            child.setTrack(mediaFile.getTrackNumber());
            child.setDiscNumber(mediaFile.getDiscNumber());
            child.setSize(mediaFile.getFileSize());
            String suffix = mediaFile.getFormat();
            child.setSuffix(suffix);
            child.setContentType(StringUtil.getMimeType(suffix));
            child.setIsVideo(mediaFile.isVideo());
            child.setPath(getRelativePath(mediaFile, settingsService, musicFolderService));

            if (mediaFile.getAlbumArtist() != null && mediaFile.getAlbumName() != null) {
                Album album = albumDao
                    .getAlbum(mediaFile.getAlbumArtist(), mediaFile.getAlbumName());
                if (album != null) {
                    child.setAlbumId(String.valueOf(album.getId()));
                }
            }
            if (mediaFile.getArtist() != null) {
                com.tesshu.jpsonic.domain.Artist artist = artistDao
                    .getArtist(mediaFile.getArtist());
                if (artist != null) {
                    child.setArtistId(String.valueOf(artist.getId()));
                }
            }

            child.setType(getMedyaType(mediaFile.getMediaType()));
            if (mediaFile.getMediaType() == MediaFile.MediaType.VIDEO) {
                child.setOriginalWidth(mediaFile.getWidth());
                child.setOriginalHeight(mediaFile.getHeight());
            }

            if (transcodingService.isTranscodingRequired(mediaFile, player)) {
                String transcodedSuffix = transcodingService.getSuffix(player, mediaFile, null);
                child.setTranscodedSuffix(transcodedSuffix);
                child.setTranscodedContentType(StringUtil.getMimeType(transcodedSuffix));
            }
        }
        return child;
    }

    private MediaType getMedyaType(MediaFile.MediaType mediaType) {
        return switch (mediaType) {
        case MUSIC -> MediaType.MUSIC;
        case PODCAST -> MediaType.PODCAST;
        case AUDIOBOOK -> MediaType.AUDIOBOOK;
        case VIDEO -> MediaType.VIDEO;
        default -> null;
        };
    }

    private String findCoverArt(MediaFile mediaFile, MediaFile parent) {
        MediaFile dir = mediaFile.isDirectory() ? mediaFile : parent;
        if (dir != null && dir.getCoverArtPathString() != null) {
            return String.valueOf(dir.getId());
        }
        return null;
    }

    public static String getRelativePath(MediaFile musicFile, SettingsService settingsService,
            MusicFolderService musicFolderService) {

        String filePath = musicFile.getPathString();

        // Convert slashes.
        filePath = filePath.replace('\\', '/');

        String filePathLower = filePath.toLowerCase(settingsService.getLocale());

        List<com.tesshu.jpsonic.domain.MusicFolder> musicFolders = musicFolderService
            .getAllMusicFolders(false, true);
        StringBuilder builder = new StringBuilder();
        for (com.tesshu.jpsonic.domain.MusicFolder musicFolder : musicFolders) {
            String folderPath = musicFolder.getPathString().replace('\\', '/');
            String folderPathLower = folderPath.toLowerCase(settingsService.getLocale());
            if (!folderPathLower.endsWith("/")) {
                builder.setLength(0);
                folderPathLower = builder.append(folderPathLower).append('/').toString();
            }
            if (filePathLower.startsWith(folderPathLower)) {
                String relativePath = filePath.substring(folderPath.length());
                return !relativePath.isEmpty() && relativePath.charAt(0) == '/'
                        ? relativePath.substring(1)
                        : relativePath;
            }
        }

        return null;
    }

    @RequestMapping({ "/download", "/download.view" })
    public void download(HttpServletRequest req, HttpServletResponse response)
            throws ServletRequestBindingException, IOException {
        HttpServletRequest request = wrapRequest(req);
        User user = securityService.getCurrentUserStrict(request);
        if (!user.isDownloadRole()) {
            writeError(request, response, ErrorCode.NOT_AUTHORIZED,
                    user.getUsername() + " is not authorized to download files.");
            return;
        }

        long ifModifiedSince = request.getDateHeader("If-Modified-Since");
        long lastModified = downloadController.getLastModified(request);

        if (ifModifiedSince != -1 && lastModified != -1 && lastModified <= ifModifiedSince) {
            response.sendError(HttpServletResponse.SC_NOT_MODIFIED);
            return;
        }

        if (lastModified != -1) {
            response.setDateHeader("Last-Modified", lastModified);
        }

        downloadController.handleRequest(request, response);
    }

    @RequestMapping({ "/stream", "/stream.view" })
    public void stream(HttpServletRequest req, HttpServletResponse response)
            throws ServletRequestBindingException, IOException {
        HttpServletRequest request = wrapRequest(req);
        User user = securityService.getCurrentUserStrict(request);
        if (!user.isStreamRole()) {
            writeError(request, response, ErrorCode.NOT_AUTHORIZED,
                    user.getUsername() + " is not authorized to play files.");
            return;
        }
        req.setAttribute(Request.IS_REST.value(), "true");
        streamController.handleRequest(request, response);
    }

    @RequestMapping({ "/hls", "/hls.view" })
    public void hls(HttpServletRequest req, HttpServletResponse response)
            throws ServletRequestBindingException, IOException {
        HttpServletRequest request = wrapRequest(req);
        User user = securityService.getCurrentUserStrict(request);
        if (!user.isStreamRole()) {
            writeError(request, response, ErrorCode.NOT_AUTHORIZED,
                    user.getUsername() + " is not authorized to play files.");
            return;
        }
        int id = ServletRequestUtils
            .getRequiredIntParameter(request, Attributes.Request.ID.value());
        MediaFile video = mediaFileDao.getMediaFile(id);
        if (video == null || video.isDirectory()) {
            writeError(request, response, ErrorCode.NOT_FOUND, "Video not found.");
            return;
        }
        if (!securityService.isFolderAccessAllowed(video, user.getUsername())) {
            writeError(request, response, ErrorCode.NOT_AUTHORIZED, "Access denied");
            return;
        }
        hlsController.handleRequest(request, response);
    }

    @RequestMapping({ "/scrobble", "/scrobble.view" })
    public void scrobble(HttpServletRequest req, HttpServletResponse response)
            throws ServletRequestBindingException {
        HttpServletRequest request = wrapRequest(req);
        int[] ids = ServletRequestUtils
            .getRequiredIntParameters(request, Attributes.Request.ID.value());
        long[] times = ServletRequestUtils.getLongParameters(request, "time");
        if (times.length > 0 && times.length != ids.length) {
            writeError(request, response, ErrorCode.GENERIC,
                    "Wrong number of timestamps: " + times.length);
            return;
        }

        Player player = playerService.getPlayer(request, response);
        boolean submission = ServletRequestUtils
            .getBooleanParameter(request, Attributes.Request.SUBMISSION.value(), true);
        for (int i = 0; i < ids.length; i++) {
            int id = ids[i];
            MediaFile file = mediaFileService.getMediaFile(id);
            if (file == null) {
                if (LOG.isWarnEnabled()) {
                    LOG.warn("File to scrobble not found: " + id);
                }
                continue;
            }
            Instant time = times.length == 0 ? now() : Instant.ofEpochMilli(times[i]);
            statusService.addRemotePlay(new PlayStatus(file, player, time));
            writableMediaFileService.incrementPlayCount(file);
            if (securityService.getUserSettings(player.getUsername()).isLastFmEnabled()) {
                audioScrobblerService.register(file, player.getUsername(), submission, time);
            }
        }

        writeEmptyResponse(request, response);
    }

    @RequestMapping({ "/star", "/star.view" })
    public void star(HttpServletRequest request, HttpServletResponse response) {
        starOrUnstar(request, response, true);
    }

    @RequestMapping({ "/unstar", "/unstar.view" })
    public void unstar(HttpServletRequest request, HttpServletResponse response) {
        starOrUnstar(request, response, false);
    }

    @SuppressWarnings("PMD.CognitiveComplexity") // #1020 Move to support class or service
    private void starOrUnstar(HttpServletRequest req, HttpServletResponse response, boolean star) {
        HttpServletRequest request = wrapRequest(req);

        String username = securityService.getCurrentUserStrict(request).getUsername();
        for (int id : ServletRequestUtils
            .getIntParameters(request, Attributes.Request.ID.value())) {
            MediaFile mediaFile = mediaFileDao.getMediaFile(id);
            if (mediaFile == null) {
                writeError(request, response, ErrorCode.NOT_FOUND, "Media file not found: " + id);
                return;
            }
            if (star) {
                mediaFileDao.starMediaFile(id, username);
            } else {
                mediaFileDao.unstarMediaFile(id, username);
            }
        }
        for (int albumId : ServletRequestUtils.getIntParameters(request, "albumId")) {
            Album album = albumDao.getAlbum(albumId);
            if (album == null) {
                writeError(request, response, ErrorCode.NOT_FOUND, "Album not found: " + albumId);
                return;
            }
            if (star) {
                albumDao.starAlbum(albumId, username);
            } else {
                albumDao.unstarAlbum(albumId, username);
            }
        }
        for (int artistId : ServletRequestUtils.getIntParameters(request, "artistId")) {
            com.tesshu.jpsonic.domain.Artist artist = artistDao.getArtist(artistId);
            if (artist == null) {
                writeError(request, response, ErrorCode.NOT_FOUND, "Artist not found: " + artistId);
                return;
            }
            if (star) {
                artistDao.starArtist(artistId, username);
            } else {
                artistDao.unstarArtist(artistId, username);
            }
        }

        writeEmptyResponse(request, response);
    }

    @RequestMapping({ "/getStarred", "/getStarred.view" })
    public void getStarred(HttpServletRequest req, HttpServletResponse response)
            throws ServletRequestBindingException {
        HttpServletRequest request = wrapRequest(req);
        Player player = playerService.getPlayer(request, response);
        User user = securityService.getCurrentUserStrict(request);
        String username = user.getUsername();
        Integer musicFolderId = ServletRequestUtils
            .getIntParameter(request, Attributes.Request.MUSIC_FOLDER_ID.value());
        List<com.tesshu.jpsonic.domain.MusicFolder> musicFolders = musicFolderService
            .getMusicFoldersForUser(username, musicFolderId);

        Starred result = new Starred();
        for (MediaFile artist : mediaFileDao
            .getStarredDirectories(0, Integer.MAX_VALUE, username, musicFolders)) {
            result.getArtist().add(createJaxbArtist(artist, username));
        }
        for (MediaFile album : mediaFileDao
            .getStarredAlbums(0, Integer.MAX_VALUE, username, musicFolders)) {
            result.getAlbum().add(createJaxbChild(player, album, username));
        }
        for (MediaFile song : mediaFileDao
            .getStarredFiles(0, Integer.MAX_VALUE, username, musicFolders)) {
            result.getSong().add(createJaxbChild(player, song, username));
        }
        Response res = createResponse();
        res.setStarred(result);
        jaxbWriter.writeResponse(request, response, res);
    }

    @RequestMapping({ "/getStarred2", "/getStarred2.view" })
    public void getStarred2(HttpServletRequest req, HttpServletResponse response)
            throws ServletRequestBindingException {
        HttpServletRequest request = wrapRequest(req);
        Player player = playerService.getPlayer(request, response);
        User user = securityService.getCurrentUserStrict(request);
        String username = user.getUsername();
        Integer musicFolderId = ServletRequestUtils
            .getIntParameter(request, Attributes.Request.MUSIC_FOLDER_ID.value());
        List<com.tesshu.jpsonic.domain.MusicFolder> musicFolders = musicFolderService
            .getMusicFoldersForUser(username, musicFolderId);

        Starred2 result = new Starred2();
        for (com.tesshu.jpsonic.domain.Artist artist : artistDao
            .getStarredArtists(0, Integer.MAX_VALUE, username, musicFolders)) {
            result.getArtist().add(createJaxbArtist(new ArtistID3(), artist, username));
        }
        for (Album album : albumDao
            .getStarredAlbums(0, Integer.MAX_VALUE, username, musicFolders)) {
            result.getAlbum().add(createJaxbAlbum(new AlbumID3(), album, username));
        }
        for (MediaFile song : mediaFileDao
            .getStarredFiles(0, Integer.MAX_VALUE, username, musicFolders)) {
            result.getSong().add(createJaxbChild(player, song, username));
        }
        Response res = createResponse();
        res.setStarred2(result);
        jaxbWriter.writeResponse(request, response, res);
    }

    @RequestMapping({ "/getPodcasts", "/getPodcasts.view" })
    public void getPodcasts(HttpServletRequest req, HttpServletResponse response)
            throws ServletRequestBindingException {
        HttpServletRequest request = wrapRequest(req);
        Player player = playerService.getPlayer(request, response);
        String username = securityService.getCurrentUsername(request);
        boolean includeEpisodes = ServletRequestUtils
            .getBooleanParameter(request, Attributes.Request.INCLUDE_EPISODES.value(), true);
        Integer channelId = ServletRequestUtils
            .getIntParameter(request, Attributes.Request.ID.value());

        Podcasts result = new Podcasts();

        for (com.tesshu.jpsonic.domain.PodcastChannel channel : podcastService.getAllChannels()) {
            if (channelId == null || channelId.equals(channel.getId())) {

                org.subsonic.restapi.PodcastChannel c = new org.subsonic.restapi.PodcastChannel();
                result.getChannel().add(c);

                c.setId(String.valueOf(channel.getId()));
                c.setUrl(channel.getUrl());
                c.setStatus(PodcastStatus.valueOf(channel.getStatus().name()));
                c.setTitle(channel.getTitle());
                c.setDescription(channel.getDescription());
                c.setCoverArt(createCoverArtKey(channel));
                c.setOriginalImageUrl(channel.getImageUrl());
                c.setErrorMessage(channel.getErrorMessage());

                if (includeEpisodes) {
                    List<com.tesshu.jpsonic.domain.PodcastEpisode> episodes = podcastService
                        .getEpisodes(channel.getId());
                    for (com.tesshu.jpsonic.domain.PodcastEpisode episode : episodes) {
                        c.getEpisode().add(createJaxbPodcastEpisode(player, username, episode));
                    }
                }
            }
        }
        Response res = createResponse();
        res.setPodcasts(result);
        jaxbWriter.writeResponse(request, response, res);
    }

    @RequestMapping({ "/getNewestPodcasts", "/getNewestPodcasts.view" })
    public void getNewestPodcasts(HttpServletRequest req, HttpServletResponse response)
            throws ServletRequestBindingException {
        HttpServletRequest request = wrapRequest(req);
        Player player = playerService.getPlayer(request, response);
        String username = securityService.getCurrentUsername(request);

        int count = ServletRequestUtils
            .getIntParameter(request, Attributes.Request.COUNT.value(), 20);
        NewestPodcasts result = new NewestPodcasts();

        for (com.tesshu.jpsonic.domain.PodcastEpisode episode : podcastService
            .getNewestEpisodes(count)) {
            result.getEpisode().add(createJaxbPodcastEpisode(player, username, episode));
        }

        Response res = createResponse();
        res.setNewestPodcasts(result);
        jaxbWriter.writeResponse(request, response, res);
    }

    private org.subsonic.restapi.PodcastEpisode createJaxbPodcastEpisode(Player player,
            String username, com.tesshu.jpsonic.domain.PodcastEpisode episode) {
        org.subsonic.restapi.PodcastEpisode e = new org.subsonic.restapi.PodcastEpisode();

        String path = episode.getPath();
        if (path != null) {
            MediaFile mediaFile = mediaFileService.getMediaFile(path);
            if (mediaFile != null) {
                e = createJaxbChild(new org.subsonic.restapi.PodcastEpisode(), player, mediaFile,
                        username);
                e.setStreamId(String.valueOf(mediaFile.getId()));
            }
        }

        e.setId(String.valueOf(episode.getId())); // Overwrites the previous "id" attribute.
        e.setChannelId(String.valueOf(episode.getChannelId()));
        e.setStatus(PodcastStatus.valueOf(episode.getStatus().name()));
        e.setTitle(episode.getTitle());
        e.setDescription(episode.getDescription());
        e.setPublishDate(jaxbWriter.convertDate(episode.getPublishDate()));
        return e;
    }

    @RequestMapping({ "/refreshPodcasts", "/refreshPodcasts.view" })
    public void refreshPodcasts(HttpServletRequest req, HttpServletResponse response) {
        HttpServletRequest request = wrapRequest(req);

        if (mediaScannerService.isScanning()) {
            writeError(request, response, ErrorCode.GENERIC, MSG_SCANNING_NOW);
            return;
        }

        User user = securityService.getCurrentUserStrict(request);
        if (!user.isPodcastRole()) {
            writeError(request, response, ErrorCode.NOT_AUTHORIZED,
                    user.getUsername() + MSG_PODCAST_NOT_AUTHORIZED);
            return;
        }
        podcastService.refreshAllChannels(true);
        writeEmptyResponse(request, response);
    }

    @RequestMapping({ "/createPodcastChannel", "/createPodcastChannel.view" })
    public void createPodcastChannel(HttpServletRequest req, HttpServletResponse response)
            throws ServletRequestBindingException {
        HttpServletRequest request = wrapRequest(req);

        if (mediaScannerService.isScanning()) {
            writeError(request, response, ErrorCode.GENERIC, MSG_SCANNING_NOW);
            return;
        }

        User user = securityService.getCurrentUserStrict(request);
        if (!user.isPodcastRole()) {
            writeError(request, response, ErrorCode.NOT_AUTHORIZED,
                    user.getUsername() + MSG_PODCAST_NOT_AUTHORIZED);
            return;
        }

        String url = ServletRequestUtils
            .getRequiredStringParameter(request, Attributes.Request.URL.value());
        podcastService.createChannel(url);
        writeEmptyResponse(request, response);
    }

    @RequestMapping({ "/deletePodcastChannel", "/deletePodcastChannel.view" })
    public void deletePodcastChannel(HttpServletRequest req, HttpServletResponse response)
            throws ServletRequestBindingException {
        HttpServletRequest request = wrapRequest(req);
        User user = securityService.getCurrentUserStrict(request);
        if (!user.isPodcastRole()) {
            writeError(request, response, ErrorCode.NOT_AUTHORIZED,
                    user.getUsername() + MSG_PODCAST_NOT_AUTHORIZED);
            return;
        }

        int id = ServletRequestUtils
            .getRequiredIntParameter(request, Attributes.Request.ID.value());
        podcastService.deleteChannel(id);
        writeEmptyResponse(request, response);
    }

    @RequestMapping({ "/deletePodcastEpisode", "/deletePodcastEpisode.view" })
    public void deletePodcastEpisode(HttpServletRequest req, HttpServletResponse response)
            throws ServletRequestBindingException {
        HttpServletRequest request = wrapRequest(req);
        User user = securityService.getCurrentUserStrict(request);
        if (!user.isPodcastRole()) {
            writeError(request, response, ErrorCode.NOT_AUTHORIZED,
                    user.getUsername() + MSG_PODCAST_NOT_AUTHORIZED);
            return;
        }

        int id = ServletRequestUtils
            .getRequiredIntParameter(request, Attributes.Request.ID.value());
        podcastService.deleteEpisode(id, true);
        writeEmptyResponse(request, response);
    }

    @RequestMapping({ "/downloadPodcastEpisode", "/downloadPodcastEpisode.view" })
    public void downloadPodcastEpisode(HttpServletRequest req, HttpServletResponse response)
            throws ServletRequestBindingException {
        HttpServletRequest request = wrapRequest(req);

        if (mediaScannerService.isScanning()) {
            writeError(request, response, ErrorCode.GENERIC, MSG_SCANNING_NOW);
            return;
        }

        User user = securityService.getCurrentUserStrict(request);
        if (!user.isPodcastRole()) {
            writeError(request, response, ErrorCode.NOT_AUTHORIZED,
                    user.getUsername() + MSG_PODCAST_NOT_AUTHORIZED);
            return;
        }

        int id = ServletRequestUtils
            .getRequiredIntParameter(request, Attributes.Request.ID.value());
        com.tesshu.jpsonic.domain.PodcastEpisode episode = podcastService.getEpisode(id, true);
        if (episode == null) {
            writeError(request, response, ErrorCode.NOT_FOUND,
                    "Podcast episode " + id + " not found.");
            return;
        }

        podcastService.downloadEpisode(episode);
        writeEmptyResponse(request, response);
    }

    @RequestMapping({ "/getInternetRadioStations", "/getInternetRadioStations.view" })
    public void getInternetRadioStations(HttpServletRequest req, HttpServletResponse response) {
        HttpServletRequest request = wrapRequest(req);

        InternetRadioStations result = new InternetRadioStations();
        for (InternetRadio radio : internetRadioService.getAllInternetRadios()) {
            InternetRadioStation i = new InternetRadioStation();
            i.setId(String.valueOf(radio.getId()));
            i.setName(radio.getName());
            i.setStreamUrl(radio.getStreamUrl());
            i.setHomePageUrl(radio.getHomepageUrl());
            result.getInternetRadioStation().add(i);
        }
        Response res = createResponse();
        res.setInternetRadioStations(result);
        jaxbWriter.writeResponse(request, response, res);
    }

    @RequestMapping({ "/getBookmarks", "/getBookmarks.view" })
    public void getBookmarks(HttpServletRequest req, HttpServletResponse response)
            throws ServletRequestBindingException {
        HttpServletRequest request = wrapRequest(req);
        Player player = playerService.getPlayer(request, response);
        User user = securityService.getCurrentUserStrict(request);

        Bookmarks result = new Bookmarks();
        for (Bookmark bookmark : bookmarkService.getBookmarks(user.getUsername())) {
            org.subsonic.restapi.Bookmark b = new org.subsonic.restapi.Bookmark();
            result.getBookmark().add(b);
            b.setPosition(bookmark.getPositionMillis());
            b.setUsername(bookmark.getUsername());
            b.setComment(bookmark.getComment());
            b.setCreated(jaxbWriter.convertDate(bookmark.getCreated()));
            b.setChanged(jaxbWriter.convertDate(bookmark.getChanged()));

            MediaFile mediaFile = mediaFileService.getMediaFile(bookmark.getMediaFileId());
            if (mediaFile != null) {
                b.setEntry(createJaxbChild(player, mediaFile, user.getUsername()));
            }
        }

        Response res = createResponse();
        res.setBookmarks(result);
        jaxbWriter.writeResponse(request, response, res);
    }

    @RequestMapping({ "/createBookmark", "/createBookmark.view" })
    public void createBookmark(HttpServletRequest req, HttpServletResponse response)
            throws ServletRequestBindingException {
        HttpServletRequest request = wrapRequest(req);
        String username = securityService.getCurrentUsername(request);
        int mediaFileId = ServletRequestUtils
            .getRequiredIntParameter(request, Attributes.Request.ID.value());
        long position = ServletRequestUtils
            .getRequiredLongParameter(request, Attributes.Request.POSITION.value());
        String comment = request.getParameter(Attributes.Request.COMMENT.value());

        Instant now = now();
        Bookmark bookmark = new Bookmark(0, mediaFileId, position, username, comment, now, now);
        bookmarkService.createOrUpdateBookmark(bookmark);
        writeEmptyResponse(request, response);
    }

    @RequestMapping({ "/deleteBookmark", "/deleteBookmark.view" })
    public void deleteBookmark(HttpServletRequest req, HttpServletResponse response)
            throws ServletRequestBindingException {
        HttpServletRequest request = wrapRequest(req);

        String username = securityService.getCurrentUsername(request);
        int mediaFileId = ServletRequestUtils
            .getRequiredIntParameter(request, Attributes.Request.ID.value());
        bookmarkService.deleteBookmark(username, mediaFileId);

        writeEmptyResponse(request, response);
    }

    @SuppressWarnings("UnnecessarilyFullyQualified")
    @RequestMapping({ "/getPlayQueue", "/getPlayQueue.view" })
    public void getPlayQueue(HttpServletRequest req, HttpServletResponse response)
            throws ServletRequestBindingException {
        HttpServletRequest request = wrapRequest(req);
        String username = securityService.getCurrentUsername(request);
        SavedPlayQueue playQueue = playQueueDao.getPlayQueue(username);
        if (playQueue == null) {
            writeEmptyResponse(request, response);
            return;
        }

        org.subsonic.restapi.PlayQueue restPlayQueue = new org.subsonic.restapi.PlayQueue();
        restPlayQueue.setUsername(playQueue.getUsername());
        restPlayQueue.setCurrent(playQueue.getCurrentMediaFileId());
        restPlayQueue.setPosition(playQueue.getPositionMillis());
        restPlayQueue.setChanged(jaxbWriter.convertDate(playQueue.getChanged()));
        restPlayQueue.setChangedBy(playQueue.getChangedBy());

        Player player = playerService.getPlayer(request, response);
        for (Integer mediaFileId : playQueue.getMediaFileIds()) {
            MediaFile mediaFile = mediaFileService.getMediaFile(mediaFileId);
            if (mediaFile != null) {
                restPlayQueue.getEntry().add(createJaxbChild(player, mediaFile, username));
            }
        }

        Response res = createResponse();
        res.setPlayQueue(restPlayQueue);
        jaxbWriter.writeResponse(request, response, res);
    }

    @RequestMapping({ "/savePlayQueue", "/savePlayQueue.view" })
    public void savePlayQueue(HttpServletRequest req, HttpServletResponse response)
            throws ServletRequestBindingException {
        HttpServletRequest request = wrapRequest(req);
        List<Integer> mediaFileIds = PlayerUtils
            .toIntegerList(
                    ServletRequestUtils.getIntParameters(request, Attributes.Request.ID.value()));
        Integer current = ServletRequestUtils
            .getIntParameter(request, Attributes.Request.CURRENT.value());
        if (!mediaFileIds.contains(current)) {
            writeError(request, response, ErrorCode.GENERIC,
                    "Current track is not included in play queue");
            return;
        }

        String username = securityService.getCurrentUsername(request);
        Long position = ServletRequestUtils
            .getLongParameter(request, Attributes.Request.POSITION.value());
        Instant changed = now();
        String changedBy = ServletRequestUtils
            .getRequiredStringParameter(request, Attributes.Request.C.value());

        SavedPlayQueue playQueue = new SavedPlayQueue(null, username, mediaFileIds, current,
                position, changed, changedBy);
        playQueueDao.savePlayQueue(playQueue);
        writeEmptyResponse(request, response);
    }

    @RequestMapping({ "/getShares", "/getShares.view" })
    public void getShares(HttpServletRequest req, HttpServletResponse response)
            throws ServletRequestBindingException {
        HttpServletRequest request = wrapRequest(req);
        Player player = playerService.getPlayer(request, response);
        User user = securityService.getCurrentUserStrict(request);
        List<com.tesshu.jpsonic.domain.MusicFolder> musicFolders = musicFolderService
            .getMusicFoldersForUser(user.getUsername());

        Shares result = new Shares();
        for (com.tesshu.jpsonic.domain.Share share : shareService.getSharesForUser(user)) {
            org.subsonic.restapi.Share s = createJaxbShare(request, share);
            result.getShare().add(s);

            for (MediaFile mediaFile : shareService.getSharedFiles(share.getId(), musicFolders)) {
                s.getEntry().add(createJaxbChild(player, mediaFile, user.getUsername()));
            }
        }
        Response res = createResponse();
        res.setShares(result);
        jaxbWriter.writeResponse(request, response, res);
    }

    @RequestMapping({ "/createShare", "/createShare.view" })
    public void createShare(HttpServletRequest req, HttpServletResponse response)
            throws ServletRequestBindingException {
        HttpServletRequest request = wrapRequest(req);
        User user = securityService.getCurrentUserStrict(request);
        if (!user.isShareRole()) {
            writeError(request, response, ErrorCode.NOT_AUTHORIZED,
                    user.getUsername() + " is not authorized to share media.");
            return;
        }

        List<MediaFile> files = new ArrayList<>();
        for (int id : ServletRequestUtils
            .getRequiredIntParameters(request, Attributes.Request.ID.value())) {
            files.add(mediaFileService.getMediaFile(id));
        }

        com.tesshu.jpsonic.domain.Share share = shareService.createShare(request, files);
        share.setDescription(request.getParameter(Attributes.Request.DESCRIPTION.value()));
        long expires = ServletRequestUtils
            .getLongParameter(request, Attributes.Request.EXPIRES.value(), 0L);
        if (expires != 0) {
            share.setExpires(Instant.ofEpochMilli(expires));
        }
        shareService.updateShare(share);

        Shares result = new Shares();
        org.subsonic.restapi.Share s = createJaxbShare(request, share);
        result.getShare().add(s);

        Player player = playerService.getPlayer(request, response);
        String username = securityService.getCurrentUsername(request);
        if (username == null) {
            writeError(request, response, ErrorCode.NOT_AUTHENTICATED, "Wrong username.");
        }
        List<com.tesshu.jpsonic.domain.MusicFolder> musicFolders = musicFolderService
            .getMusicFoldersForUser(username);
        for (MediaFile mediaFile : shareService.getSharedFiles(share.getId(), musicFolders)) {
            s.getEntry().add(createJaxbChild(player, mediaFile, username));
        }

        Response res = createResponse();
        res.setShares(result);
        jaxbWriter.writeResponse(request, response, res);
    }

    @RequestMapping({ "/deleteShare", "/deleteShare.view" })
    public void deleteShare(HttpServletRequest req, HttpServletResponse response)
            throws ServletRequestBindingException {

        HttpServletRequest request = wrapRequest(req);
        int id = ServletRequestUtils
            .getRequiredIntParameter(request, Attributes.Request.ID.value());
        com.tesshu.jpsonic.domain.Share share = shareService.getShareById(id);
        if (share == null) {
            writeError(request, response, ErrorCode.NOT_FOUND, "Shared media not found.");
            return;
        }

        User user = securityService.getCurrentUserStrict(request);
        if (!user.isAdminRole() && !share.getUsername().equals(user.getUsername())) {
            writeError(request, response, ErrorCode.NOT_AUTHORIZED,
                    "Not authorized to delete shared media.");
            return;
        }

        shareService.deleteShare(id);
        writeEmptyResponse(request, response);
    }

    @RequestMapping({ "/updateShare", "/updateShare.view" })
    public void updateShare(HttpServletRequest req, HttpServletResponse response)
            throws ServletRequestBindingException {

        HttpServletRequest request = wrapRequest(req);
        int id = ServletRequestUtils
            .getRequiredIntParameter(request, Attributes.Request.ID.value());
        com.tesshu.jpsonic.domain.Share share = shareService.getShareById(id);
        if (share == null) {
            writeError(request, response, ErrorCode.NOT_FOUND, "Shared media not found.");
            return;
        }

        User user = securityService.getCurrentUserStrict(request);
        if (!user.isAdminRole() && !share.getUsername().equals(user.getUsername())) {
            writeError(request, response, ErrorCode.NOT_AUTHORIZED,
                    "Not authorized to modify shared media.");
            return;
        }

        share.setDescription(request.getParameter(Attributes.Request.DESCRIPTION.value()));
        String expiresString = request.getParameter(Attributes.Request.EXPIRES.value());
        if (expiresString != null) {
            long expires = Long.parseLong(expiresString);
            share.setExpires(expires == 0L ? null : Instant.ofEpochMilli(expires));
        }
        shareService.updateShare(share);
        writeEmptyResponse(request, response);
    }

    private org.subsonic.restapi.Share createJaxbShare(HttpServletRequest request,
            com.tesshu.jpsonic.domain.Share share) {
        org.subsonic.restapi.Share result = new org.subsonic.restapi.Share();
        result.setId(String.valueOf(share.getId()));
        result.setUrl(shareService.getShareUrl(request, share));
        result.setUsername(share.getUsername());
        result.setCreated(jaxbWriter.convertDate(share.getCreated()));
        result.setVisitCount(share.getVisitCount());
        result.setDescription(share.getDescription());
        result.setExpires(jaxbWriter.convertDate(share.getExpires()));
        result.setLastVisited(jaxbWriter.convertDate(share.getLastVisited()));
        return result;
    }

    @RequestMapping({ "/getCoverArt", "/getCoverArt.view" })
    public void getCoverArt(HttpServletRequest req, HttpServletResponse response)
            throws ServletRequestBindingException, IOException {
        HttpServletRequest request = wrapRequest(req);
        coverArtController.handleRequest(request, response);
    }

    @RequestMapping({ "/getAvatar", "/getAvatar.view" })
    public void getAvatar(HttpServletRequest req, HttpServletResponse response) throws IOException {
        HttpServletRequest request = wrapRequest(req);
        avatarController.handleRequest(request, response);
    }

    @RequestMapping({ "/changePassword", "/changePassword.view" })
    public void changePassword(HttpServletRequest req, HttpServletResponse response)
            throws ServletRequestBindingException {

        HttpServletRequest request = wrapRequest(req);
        User authUser = securityService.getCurrentUserStrict(request);
        String username = ServletRequestUtils
            .getRequiredStringParameter(request, Attributes.Request.USER_NAME.value());
        boolean allowed = authUser.isAdminRole()
                || username.equals(authUser.getUsername()) && authUser.isSettingsRole();
        if (!allowed) {
            writeError(request, response, ErrorCode.NOT_AUTHORIZED, authUser.getUsername()
                    + " is not authorized to change password for " + username);
            return;
        }

        User user = securityService.getUserByName(username);
        if (user == null) {
            writeError(request, response, ErrorCode.NOT_FOUND, MSG_NO_USER + username);
            return;
        }
        String newPass = decrypt(ServletRequestUtils
            .getRequiredStringParameter(request, Attributes.Request.PASSWORD.value()));
        securityService.updatePassword(user, newPass, user.isLdapAuthenticated());
        writeEmptyResponse(request, response);
    }

    @RequestMapping({ "/getUser", "/getUser.view" })
    public void getUser(HttpServletRequest req, HttpServletResponse response)
            throws ServletRequestBindingException {
        HttpServletRequest request = wrapRequest(req);

        String username = ServletRequestUtils
            .getRequiredStringParameter(request, Attributes.Request.USER_NAME.value());

        User currentUser = securityService.getCurrentUserStrict(request);
        if (!username.equals(currentUser.getUsername()) && !currentUser.isAdminRole()) {
            writeError(request, response, ErrorCode.NOT_AUTHORIZED, currentUser.getUsername()
                    + " is not authorized to get details for other users.");
            return;
        }

        User requestedUser = securityService.getUserByName(username);
        if (requestedUser == null) {
            writeError(request, response, ErrorCode.NOT_FOUND, MSG_NO_USER + username);
            return;
        }

        Response res = createResponse();
        res.setUser(createJaxbUser(requestedUser));
        jaxbWriter.writeResponse(request, response, res);
    }

    @RequestMapping({ "/getUsers", "/getUsers.view" })
    public void getUsers(HttpServletRequest req, HttpServletResponse response) {
        HttpServletRequest request = wrapRequest(req);

        User currentUser = securityService.getCurrentUserStrict(request);
        if (!currentUser.isAdminRole()) {
            writeError(request, response, ErrorCode.NOT_AUTHORIZED, currentUser.getUsername()
                    + " is not authorized to get details for other users.");
            return;
        }

        Users result = new Users();
        for (User user : securityService.getAllUsers()) {
            result.getUser().add(createJaxbUser(user));
        }

        Response res = createResponse();
        res.setUsers(result);
        jaxbWriter.writeResponse(request, response, res);
    }

    private org.subsonic.restapi.User createJaxbUser(User user) {
        UserSettings userSettings = securityService.getUserSettings(user.getUsername());

        org.subsonic.restapi.User result = new org.subsonic.restapi.User();
        result.setUsername(user.getUsername());
        result.setEmail(user.getEmail());
        result.setScrobblingEnabled(userSettings.isLastFmEnabled());
        result.setAdminRole(user.isAdminRole());
        result.setSettingsRole(user.isSettingsRole());
        result.setDownloadRole(user.isDownloadRole());
        result.setUploadRole(user.isUploadRole());
        result.setPlaylistRole(true); // Since 1.8.0
        result.setCoverArtRole(user.isCoverArtRole());
        result.setCommentRole(user.isCommentRole());
        result.setPodcastRole(user.isPodcastRole());
        result.setStreamRole(user.isStreamRole());
        result.setJukeboxRole(false);
        result.setShareRole(user.isShareRole());
        // currently this role isn't supported by airsonic
        result.setVideoConversionRole(false);
        // Useless
        result.setAvatarLastChanged(null);

        TranscodeScheme transcodeScheme = userSettings.getTranscodeScheme();
        if (transcodeScheme != null && transcodeScheme != TranscodeScheme.OFF) {
            result.setMaxBitRate(transcodeScheme.getMaxBitRate());
        }

        List<com.tesshu.jpsonic.domain.MusicFolder> musicFolders = musicFolderService
            .getMusicFoldersForUser(user.getUsername());
        for (com.tesshu.jpsonic.domain.MusicFolder musicFolder : musicFolders) {
            result.getFolder().add(musicFolder.getId());
        }
        return result;
    }

    @RequestMapping({ "/createUser", "/createUser.view" })
    public void createUser(HttpServletRequest req, HttpServletResponse response)
            throws ServletRequestBindingException {
        HttpServletRequest request = wrapRequest(req);
        User user = securityService.getCurrentUserStrict(request);
        if (!user.isAdminRole()) {
            writeError(request, response, ErrorCode.NOT_AUTHORIZED,
                    user.getUsername() + " is not authorized to create new users.");
            return;
        }

        UserSettingsCommand command = new UserSettingsCommand();
        command
            .setUsername(ServletRequestUtils
                .getRequiredStringParameter(request, Attributes.Request.USER_NAME.value()));
        command
            .setPassword(decrypt(ServletRequestUtils
                .getRequiredStringParameter(request, Attributes.Request.PASSWORD.value())));
        command
            .setEmail(ServletRequestUtils
                .getRequiredStringParameter(request, Attributes.Request.EMAIL.value()));
        command
            .setLdapAuthenticated(ServletRequestUtils
                .getBooleanParameter(request, Attributes.Request.LDAP_AUTHENTICATED.value(),
                        false));
        command
            .setAdminRole(ServletRequestUtils
                .getBooleanParameter(request, Attributes.Request.ADMIN_ROLE.value(), false));
        command
            .setCommentRole(ServletRequestUtils
                .getBooleanParameter(request, Attributes.Request.COMMENT_ROLE.value(), false));
        command
            .setCoverArtRole(ServletRequestUtils
                .getBooleanParameter(request, Attributes.Request.COVER_ART_ROLE.value(), false));
        command
            .setDownloadRole(ServletRequestUtils
                .getBooleanParameter(request, Attributes.Request.DOWNLOAD_ROLE.value(), false));
        command
            .setStreamRole(ServletRequestUtils
                .getBooleanParameter(request, Attributes.Request.STREAM_ROLE.value(), true));
        command
            .setUploadRole(ServletRequestUtils
                .getBooleanParameter(request, Attributes.Request.UPLOAD_ROLE.value(), false));
        command
            .setPodcastRole(ServletRequestUtils
                .getBooleanParameter(request, Attributes.Request.PODCAST_ROLE.value(), false));
        command
            .setSettingsRole(ServletRequestUtils
                .getBooleanParameter(request, Attributes.Request.SETTINGS_ROLE.value(), true));
        command
            .setShareRole(ServletRequestUtils
                .getBooleanParameter(request, Attributes.Request.SHARE_ROLE.value(), false));
        command.setTranscodeScheme(TranscodeScheme.OFF);

        int[] folderIds = ServletRequestUtils
            .getIntParameters(request, Attributes.Request.MUSIC_FOLDER_ID.value());
        if (folderIds.length == 0) {
            folderIds = PlayerUtils
                .toIntArray(com.tesshu.jpsonic.domain.MusicFolder
                    .toIdList(musicFolderService.getAllMusicFolders()));
        }
        command.setAllowedMusicFolderIds(folderIds);

        userSettingsController.createUser(command);
        writeEmptyResponse(request, response);
    }

    @RequestMapping({ "/updateUser", "/updateUser.view" })
    public void updateUser(HttpServletRequest req, HttpServletResponse response)
            throws ServletRequestBindingException {

        HttpServletRequest request = wrapRequest(req);
        User user = securityService.getCurrentUserStrict(request);
        if (!user.isAdminRole()) {
            writeError(request, response, ErrorCode.NOT_AUTHORIZED,
                    user.getUsername() + " is not authorized to update users.");
            return;
        }

        String username = ServletRequestUtils
            .getRequiredStringParameter(request, Attributes.Request.USER_NAME.value());
        User u = securityService.getUserByName(username);
        if (u == null) {
            writeError(request, response, ErrorCode.NOT_FOUND, MSG_NO_USER + username);
            return;
        } else if (user.getUsername().equals(username)) {
            writeError(request, response, ErrorCode.NOT_AUTHORIZED,
                    "Not allowed to change own user");
            return;
        } else if (securityService.isAdmin(username)) {
            writeError(request, response, ErrorCode.NOT_AUTHORIZED,
                    "Not allowed to change admin user");
            return;
        }

        UserSettingsCommand command = new UserSettingsCommand();
        command.setUsername(username);
        command
            .setEmail(ServletRequestUtils
                .getStringParameter(request, Attributes.Request.EMAIL.value(), u.getEmail()));
        command
            .setLdapAuthenticated(ServletRequestUtils
                .getBooleanParameter(request, Attributes.Request.LDAP_AUTHENTICATED.value(),
                        u.isLdapAuthenticated()));
        command
            .setAdminRole(ServletRequestUtils
                .getBooleanParameter(request, Attributes.Request.ADMIN_ROLE.value(),
                        u.isAdminRole()));
        command
            .setCommentRole(ServletRequestUtils
                .getBooleanParameter(request, Attributes.Request.COMMENT_ROLE.value(),
                        u.isCommentRole()));
        command
            .setCoverArtRole(ServletRequestUtils
                .getBooleanParameter(request, Attributes.Request.COVER_ART_ROLE.value(),
                        u.isCoverArtRole()));
        command
            .setDownloadRole(ServletRequestUtils
                .getBooleanParameter(request, Attributes.Request.DOWNLOAD_ROLE.value(),
                        u.isDownloadRole()));
        command
            .setStreamRole(ServletRequestUtils
                .getBooleanParameter(request, Attributes.Request.STREAM_ROLE.value(),
                        u.isDownloadRole()));
        command
            .setUploadRole(ServletRequestUtils
                .getBooleanParameter(request, Attributes.Request.UPLOAD_ROLE.value(),
                        u.isUploadRole()));
        command
            .setPodcastRole(ServletRequestUtils
                .getBooleanParameter(request, Attributes.Request.PODCAST_ROLE.value(),
                        u.isPodcastRole()));
        command
            .setSettingsRole(ServletRequestUtils
                .getBooleanParameter(request, Attributes.Request.SETTINGS_ROLE.value(),
                        u.isSettingsRole()));
        command
            .setShareRole(ServletRequestUtils
                .getBooleanParameter(request, Attributes.Request.SHARE_ROLE.value(),
                        u.isShareRole()));

        UserSettings s = securityService.getUserSettings(username);
        int maxBitRate = ServletRequestUtils
            .getIntParameter(request, Attributes.Request.MAX_BIT_RATE.value(),
                    s.getTranscodeScheme().getMaxBitRate());
        TranscodeScheme transcodeScheme = TranscodeScheme.fromMaxBitRate(maxBitRate);
        if (transcodeScheme != null) {
            command.setTranscodeScheme(transcodeScheme);
        }

        if (hasParameter(request, Attributes.Request.PASSWORD.value())) {
            command
                .setPassword(decrypt(ServletRequestUtils
                    .getRequiredStringParameter(request, Attributes.Request.PASSWORD.value())));
            command.setPasswordChange(true);
        }

        int[] folderIds = ServletRequestUtils
            .getIntParameters(request, Attributes.Request.MUSIC_FOLDER_ID.value());
        if (folderIds.length == 0) {
            folderIds = PlayerUtils
                .toIntArray(com.tesshu.jpsonic.domain.MusicFolder
                    .toIdList(musicFolderService.getMusicFoldersForUser(username)));
        }
        command.setAllowedMusicFolderIds(folderIds);

        userSettingsController.updateUser(command);
        writeEmptyResponse(request, response);
    }

    private boolean hasParameter(HttpServletRequest request, String name) {
        return request.getParameter(name) != null;
    }

    @RequestMapping({ "/deleteUser", "/deleteUser.view" })
    public void deleteUser(HttpServletRequest req, HttpServletResponse response)
            throws ServletRequestBindingException {
        HttpServletRequest request = wrapRequest(req);
        User user = securityService.getCurrentUserStrict(request);
        if (!user.isAdminRole()) {
            writeError(request, response, ErrorCode.NOT_AUTHORIZED,
                    user.getUsername() + " is not authorized to delete users.");
            return;
        }

        String username = ServletRequestUtils
            .getRequiredStringParameter(request, Attributes.Request.USER_NAME.value());
        User u = securityService.getUserByName(username);

        if (u == null) {
            writeError(request, response, ErrorCode.NOT_FOUND, MSG_NO_USER + username);
            return;
        } else if (user.getUsername().equals(username)) {
            writeError(request, response, ErrorCode.NOT_AUTHORIZED,
                    "Not allowed to delete own user");
            return;
        } else if (securityService.isAdmin(username)) {
            writeError(request, response, ErrorCode.NOT_AUTHORIZED,
                    "Not allowed to delete admin user");
            return;
        }

        securityService.deleteUser(username);

        writeEmptyResponse(request, response);
    }

    @RequestMapping({ "/getChatMessages", "/getChatMessages.view" })
    public ResponseEntity<String> getChatMessages(HttpServletRequest req,
            HttpServletResponse response) {
        return ResponseEntity.status(HttpStatus.SC_GONE).body(NO_LONGER_SUPPORTED);
    }

    @RequestMapping({ "/addChatMessage", "/addChatMessage.view" })
    public ResponseEntity<String> addChatMessage(HttpServletRequest req,
            HttpServletResponse response) {
        return ResponseEntity.status(HttpStatus.SC_GONE).body(NO_LONGER_SUPPORTED);
    }

    @RequestMapping({ "/getLyrics", "/getLyrics.view" })
    public void getLyrics(HttpServletRequest req, HttpServletResponse response) {
        HttpServletRequest request = wrapRequest(req);
        String artist = request.getParameter(Attributes.Request.ARTIST.value());
        String title = request.getParameter(Attributes.Request.TITLE.value());
        LyricsInfo lyrics = lyricsService.getLyrics(artist, title);

        Lyrics result = new Lyrics();
        result.setArtist(lyrics.getArtist());
        result.setTitle(lyrics.getTitle());
        result.setContent(lyrics.getLyrics());

        Response res = createResponse();
        res.setLyrics(result);
        jaxbWriter.writeResponse(request, response, res);
    }

    @SuppressWarnings("PMD.NullAssignment") // (rating) Intentional allocation to register null
    @RequestMapping({ "/setRating", "/setRating.view" })
    public void setRating(HttpServletRequest req, HttpServletResponse response)
            throws ServletRequestBindingException {
        HttpServletRequest request = wrapRequest(req);
        Integer rating = ServletRequestUtils
            .getRequiredIntParameter(request, Attributes.Request.RATING.value());
        if (rating == 0) {
            rating = null;
        }

        int id = ServletRequestUtils
            .getRequiredIntParameter(request, Attributes.Request.ID.value());
        MediaFile mediaFile = mediaFileService.getMediaFile(id);
        if (mediaFile == null) {
            writeError(request, response, ErrorCode.NOT_FOUND, "File not found: " + id);
            return;
        }

        String username = securityService.getCurrentUsername(request);
        ratingService.setRatingForUser(username, mediaFile, rating);

        writeEmptyResponse(request, response);
    }

    @RequestMapping({ "/getAlbumInfo", "/getAlbumInfo.view" })
    public void getAlbumInfo(HttpServletRequest req, HttpServletResponse response)
            throws ServletRequestBindingException {
        HttpServletRequest request = wrapRequest(req);

        int id = ServletRequestUtils
            .getRequiredIntParameter(request, Attributes.Request.ID.value());

        MediaFile mediaFile = this.mediaFileService.getMediaFile(id);
        if (mediaFile == null) {
            writeError(request, response, SubsonicRESTController.ErrorCode.NOT_FOUND,
                    "Media file not found.");
            return;
        }
        AlbumNotes albumNotes = this.lastFmService.getAlbumNotes(mediaFile);

        AlbumInfo result = getAlbumInfoInternal(albumNotes);
        Response res = createResponse();
        res.setAlbumInfo(result);
        this.jaxbWriter.writeResponse(request, response, res);
    }

    @RequestMapping({ "/getAlbumInfo2", "/getAlbumInfo2.view" })
    public void getAlbumInfo2(HttpServletRequest req, HttpServletResponse response)
            throws ServletRequestBindingException {
        HttpServletRequest request = wrapRequest(req);

        int id = ServletRequestUtils
            .getRequiredIntParameter(request, Attributes.Request.ID.value());

        Album album = this.albumDao.getAlbum(id);
        if (album == null) {
            writeError(request, response, SubsonicRESTController.ErrorCode.NOT_FOUND,
                    "Album not found.");
            return;
        }
        AlbumNotes albumNotes = this.lastFmService.getAlbumNotes(album);

        AlbumInfo result = getAlbumInfoInternal(albumNotes);
        Response res = createResponse();
        res.setAlbumInfo(result);
        this.jaxbWriter.writeResponse(request, response, res);
    }

    private AlbumInfo getAlbumInfoInternal(AlbumNotes albumNotes) {
        AlbumInfo result = new AlbumInfo();
        if (albumNotes != null) {
            result.setNotes(albumNotes.getNotes());
            result.setMusicBrainzId(albumNotes.getMusicBrainzId());
            result.setLastFmUrl(albumNotes.getLastFmUrl());
            result.setSmallImageUrl(albumNotes.getSmallImageUrl());
            result.setMediumImageUrl(albumNotes.getMediumImageUrl());
            result.setLargeImageUrl(albumNotes.getLargeImageUrl());
        }
        return result;
    }

    @RequestMapping({ "/getVideoInfo", "/getVideoInfo.view" })
    public ResponseEntity<String> getVideoInfo() {
        return ResponseEntity.status(HttpStatus.SC_NOT_IMPLEMENTED).body(NOT_YET_IMPLEMENTED);
    }

    @RequestMapping({ "/getCaptions", "/getCaptions.view" })
    public ResponseEntity<String> getCaptions() {
        return ResponseEntity.status(HttpStatus.SC_NOT_IMPLEMENTED).body(NOT_YET_IMPLEMENTED);
    }

    @RequestMapping({ "/startScan", "/startScan.view" })
    public void startScan(HttpServletRequest req, HttpServletResponse response) {
        HttpServletRequest request = wrapRequest(req);
        mediaScannerService.scanLibrary();
        getScanStatus(request, response);
    }

    @RequestMapping({ "/getScanStatus", "/getScanStatus.view" })
    public void getScanStatus(HttpServletRequest req, HttpServletResponse response) {
        ScanStatus scanStatus = new ScanStatus();
        scanStatus.setScanning(this.mediaScannerService.isScanning());
        scanStatus.setCount(this.mediaScannerService.getScanCount());

        Response res = createResponse();
        res.setScanStatus(scanStatus);
        HttpServletRequest request = wrapRequest(req);
        this.jaxbWriter.writeResponse(request, response, res);
    }

    private HttpServletRequest wrapRequest(final HttpServletRequest request) {
        final String playerId = createPlayerIfNecessary(request);
        return new HttpServletRequestWrapper(request) {
            @Override
            public String getParameter(String name) {
                // Returns the correct player to be used in PlayerService.getPlayer()
                if (Attributes.Request.PLAYER.value().equals(name)) {
                    return playerId;
                }

                // Support old style ID parameters.
                if (Attributes.Request.ID.value().equals(name)) {
                    return mapId(request.getParameter(Attributes.Request.ID.value()));
                }

                return super.getParameter(name);
            }
        };
    }

    protected final String mapId(String id) {
        if (id == null || isAlbumCoverArt(id) || isArtistCoverArt(id)
                || StringUtils.isNumeric(id)) {
            return id;
        }
        try {
            String path = StringUtil.utf8HexDecode(id);
            MediaFile mediaFile = mediaFileService.getMediaFile(path);
            if (mediaFile == null) {
                return id;
            }
            return String.valueOf(mediaFile.getId());
        } catch (DecoderException e) {
            return id;
        }
    }

    private Response createResponse() {
        return jaxbWriter.createResponse(true);
    }

    private void writeEmptyResponse(HttpServletRequest request, HttpServletResponse response) {
        jaxbWriter.writeResponse(request, response, createResponse());
    }

    public void writeError(HttpServletRequest request, HttpServletResponse response, ErrorCode code,
            String message) {
        jaxbWriter.writeErrorResponse(request, response, code, message);
    }

    private String createPlayerIfNecessary(HttpServletRequest request) {
        String username = request.getRemoteUser();
        String clientId = request.getParameter(Attributes.Request.C.value());

        List<Player> players = playerService.getPlayersForUserAndClientId(username, clientId);

        // If not found, create it.
        if (players.isEmpty()) {
            Player player = new Player();
            player.setIpAddress(request.getRemoteAddr());
            player.setUsername(username);
            player.setClientId(clientId);
            player.setName(clientId);
            playerService.createPlayer(player);
            players = playerService.getPlayersForUserAndClientId(username, clientId);
        }

        // Return the player ID.
        return players.isEmpty() ? null : String.valueOf(players.get(0).getId());
    }

    public enum ErrorCode {

        GENERIC(0, "A generic error."), MISSING_PARAMETER(10, "Required parameter is missing."),
        PROTOCOL_MISMATCH_CLIENT_TOO_OLD(20,
                "Incompatible Jpsonic REST protocol version. Client must upgrade."),
        PROTOCOL_MISMATCH_SERVER_TOO_OLD(30,
                "Incompatible Jpsonic REST protocol version. Server must upgrade."),
        NOT_AUTHENTICATED(40, "Wrong username or password."),
        NOT_AUTHORIZED(50, "User is not authorized for the given operation."),
        NOT_FOUND(70, "Requested data was not found.");

        private final int code;
        private final String message;

        ErrorCode(int code, String message) {
            this.code = code;
            this.message = message;
        }

        public int getCode() {
            return code;
        }

        public String getMessage() {
            return message;
        }
    }
}<|MERGE_RESOLUTION|>--- conflicted
+++ resolved
@@ -894,16 +894,10 @@
             .getMainVisibility()
             .isComposerVisible();
         List<com.tesshu.jpsonic.domain.MusicFolder> musicFolders = musicFolderService
-<<<<<<< HEAD
-                .getMusicFoldersForUser(user.getUsername());
-        HttpSearchCriteria criteria = director.construct(query.toString().trim(), offset, count, includeComposer,
-                musicFolders, IndexType.SONG);
-=======
             .getMusicFoldersForUser(user.getUsername());
-        SearchCriteria criteria = director
+        HttpSearchCriteria criteria = director
             .construct(query.toString().trim(), offset, count, includeComposer, musicFolders,
                     IndexType.SONG);
->>>>>>> 2965f776
 
         com.tesshu.jpsonic.domain.SearchResult result = searchService.search(criteria);
         org.subsonic.restapi.SearchResult searchResult = new org.subsonic.restapi.SearchResult();
@@ -944,13 +938,8 @@
         List<com.tesshu.jpsonic.domain.MusicFolder> musicFolders = musicFolderService
             .getMusicFoldersForUser(username, musicFolderId);
 
-<<<<<<< HEAD
-        HttpSearchCriteria criteria = director.construct(searchInput, offset, count, includeComposer, musicFolders,
-                IndexType.ARTIST);
-=======
-        SearchCriteria criteria = director
+        HttpSearchCriteria criteria = director
             .construct(searchInput, offset, count, includeComposer, musicFolders, IndexType.ARTIST);
->>>>>>> 2965f776
         com.tesshu.jpsonic.domain.SearchResult artists = searchService.search(criteria);
         for (MediaFile mediaFile : artists.getMediaFiles()) {
             searchResult.getArtist().add(createJaxbArtist(mediaFile, username));
@@ -1009,14 +998,9 @@
         List<com.tesshu.jpsonic.domain.MusicFolder> musicFolders = musicFolderService
             .getMusicFoldersForUser(username, musicFolderId);
 
-<<<<<<< HEAD
-        HttpSearchCriteria criteria = director.construct(searchInput, offset, count, includeComposer, musicFolders,
-                IndexType.ARTIST_ID3);
-=======
-        SearchCriteria criteria = director
+        HttpSearchCriteria criteria = director
             .construct(searchInput, offset, count, includeComposer, musicFolders,
                     IndexType.ARTIST_ID3);
->>>>>>> 2965f776
         com.tesshu.jpsonic.domain.SearchResult result = searchService.search(criteria);
         for (com.tesshu.jpsonic.domain.Artist artist : result.getArtists()) {
             searchResult.getArtist().add(createJaxbArtist(new ArtistID3(), artist, username));
