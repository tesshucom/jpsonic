/*
 * This file is part of Jpsonic.
 *
 * Jpsonic is free software: you can redistribute it and/or modify
 * it under the terms of the GNU General Public License as published by
 * the Free Software Foundation, either version 3 of the License, or
 * (at your option) any later version.
 *
 * Jpsonic is distributed in the hope that it will be useful,
 * but WITHOUT ANY WARRANTY; without even the implied warranty of
 * MERCHANTABILITY or FITNESS FOR A PARTICULAR PURPOSE.  See the
 * GNU General Public License for more details.
 *
 * You should have received a copy of the GNU General Public License
 * along with this program. If not, see <http://www.gnu.org/licenses/>.
 *
 * (C) 2009 Sindre Mehus
 * (C) 2016 Airsonic Authors
 * (C) 2018 tesshucom
 */

package com.tesshu.jpsonic.controller;

import java.awt.Color;
import java.awt.Font;
import java.awt.GradientPaint;
import java.awt.Graphics2D;
import java.awt.RenderingHints;
import java.awt.image.BufferedImage;
import java.io.ByteArrayInputStream;
import java.io.IOException;
import java.io.InputStream;
import java.io.OutputStream;
import java.io.UncheckedIOException;
import java.nio.file.Files;
import java.nio.file.Path;
import java.util.ArrayList;
import java.util.Collections;
import java.util.LinkedHashSet;
import java.util.List;
import java.util.Optional;
import java.util.Set;
import java.util.concurrent.ExecutionException;
import java.util.concurrent.Semaphore;
import java.util.concurrent.TimeUnit;
import java.util.concurrent.locks.ReentrantLock;

import javax.imageio.ImageIO;

import com.tesshu.jpsonic.SuppressFBWarnings;
import com.tesshu.jpsonic.dao.AlbumDao;
import com.tesshu.jpsonic.dao.ArtistDao;
import com.tesshu.jpsonic.domain.Album;
import com.tesshu.jpsonic.domain.Artist;
import com.tesshu.jpsonic.domain.CoverArtScheme;
import com.tesshu.jpsonic.domain.MediaFile;
import com.tesshu.jpsonic.domain.Playlist;
import com.tesshu.jpsonic.domain.PodcastChannel;
import com.tesshu.jpsonic.service.CoverArtPresentation;
import com.tesshu.jpsonic.service.MediaFileService;
import com.tesshu.jpsonic.service.PlaylistService;
import com.tesshu.jpsonic.service.PodcastService;
import com.tesshu.jpsonic.service.SettingsService;
import com.tesshu.jpsonic.service.metadata.FFmpeg;
import com.tesshu.jpsonic.service.metadata.ParserUtils;
import com.tesshu.jpsonic.spring.LoggingExceptionResolver;
import com.tesshu.jpsonic.util.FileUtil;
import com.tesshu.jpsonic.util.StringUtil;
import com.tesshu.jpsonic.util.concurrent.ConcurrentUtils;
import jakarta.servlet.http.HttpServletRequest;
import jakarta.servlet.http.HttpServletResponse;
import org.apache.commons.codec.digest.DigestUtils;
import org.apache.commons.io.FilenameUtils;
import org.apache.commons.io.IOUtils;
import org.apache.commons.lang3.tuple.Pair;
import org.checkerframework.checker.nullness.qual.NonNull;
import org.checkerframework.checker.nullness.qual.Nullable;
import org.jaudiotagger.tag.images.Artwork;
import org.slf4j.Logger;
import org.slf4j.LoggerFactory;
import org.springframework.stereotype.Controller;
import org.springframework.web.bind.ServletRequestBindingException;
import org.springframework.web.bind.ServletRequestUtils;
import org.springframework.web.bind.annotation.GetMapping;
import org.springframework.web.bind.annotation.RequestMapping;

/**
 * Controller which produces cover art images.
 *
 * @author Sindre Mehus
 */
@Controller
@RequestMapping({ "/coverArt.view", "/ext/coverArt.view" })
public class CoverArtController implements CoverArtPresentation {

    private static final Logger LOG = LoggerFactory.getLogger(CoverArtController.class);

    private final MediaFileService mediaFileService;
    private final FFmpeg ffmpeg;
    private final PlaylistService playlistService;
    private final PodcastService podcastService;
    private final ArtistDao artistDao;
    private final AlbumDao albumDao;
    private final FontLoader fontLoader;

    private static final int COVER_ART_CONCURRENCY = 4;
    private final Semaphore semaphore = new Semaphore(COVER_ART_CONCURRENCY);
    private final List<Path> writingCache = Collections.synchronizedList(new ArrayList<>());
    private final ReentrantLock writingCacheLock = new ReentrantLock();

    public CoverArtController(MediaFileService mediaFileService, FFmpeg ffmpeg,
            PlaylistService playlistService, PodcastService podcastService, ArtistDao artistDao,
            AlbumDao albumDao, FontLoader fontLoader) {
        super();
        this.mediaFileService = mediaFileService;
        this.ffmpeg = ffmpeg;
        this.playlistService = playlistService;
        this.podcastService = podcastService;
        this.artistDao = artistDao;
        this.albumDao = albumDao;
        this.fontLoader = fontLoader;
    }

    private static void warnLog(String msg, Throwable t) {
        if (LOG.isWarnEnabled()) {
            LOG.warn(msg, t);
        }
    }

    private static void warnLog(String format, Object arg) {
        if (LOG.isWarnEnabled()) {
            LOG.warn(format, arg);
        }
    }

    /*
     * To be triaged in #1122.
     */
    public long getLastModified(HttpServletRequest request) {
        CoverArtRequest coverArtRequest = createCoverArtRequest(request);
        if (null == coverArtRequest) {
            return -1L;
        }
        return coverArtRequest.lastModified();
    }

    @GetMapping
    public void handleRequest(HttpServletRequest request, HttpServletResponse response)
            throws ServletRequestBindingException {

        CoverArtRequest coverArtRequest = createCoverArtRequest(request);
        Integer size = ServletRequestUtils
            .getIntParameter(request, Attributes.Request.SIZE.value());
        if (coverArtRequest == null) {
            sendFallback(size, response);
            return;
        }

        try {
            // Optimize if no scaling is required.
            if (size == null && coverArtRequest.getCoverArt() != null) {
                if (LOG.isTraceEnabled()) {
                    LOG.trace("sendUnscaled - " + coverArtRequest);
                }
                sendUnscaled(coverArtRequest, response);
                return;
            }

            // Send cached image, creating it if necessary.
            if (size == null) {
                size = CoverArtScheme.LARGE.getSize() * 2;
            }
            Path cachedImage = getCachedImage(coverArtRequest, size);
            sendImage(cachedImage, response);
        } catch (ExecutionException e) {
            ConcurrentUtils.handleCauseUnchecked(e);
            if (LOG.isDebugEnabled()) {
                LOG
                    .debug("Sending fallback as an exception was encountered during normal cover art processing",
                            e);
            }
            sendFallback(size, response);
        }
    }

    private CoverArtRequest createCoverArtRequest(HttpServletRequest request) {
        String id = request.getParameter(Attributes.Request.ID.value());
        if (id == null) {
            return null;
        }
        if (isAlbumCoverArt(id)) {
            return createAlbumCoverArtRequest(toAlbumId(id));
        }
        if (isArtistCoverArt(id)) {
            return createArtistCoverArtRequest(toArtistId(id));
        }
        if (isPlaylistCoverArt(id)) {
            return createPlaylistCoverArtRequest(toPlaylistId(id));
        }
        if (isPodcastCoverArt(id)) {
            return createPodcastCoverArtRequest(toPodcastId(id), request);
        }
        return createMediaFileCoverArtRequest(Integer.parseInt(id), request);
    }

    private CoverArtRequest createAlbumCoverArtRequest(int id) {
        Album album = albumDao.getAlbum(id);
        return album == null ? null : new AlbumCoverArtRequest(this, fontLoader, album);
    }

    private CoverArtRequest createArtistCoverArtRequest(int id) {
        Artist artist = artistDao.getArtist(id);
        return artist == null ? null : new ArtistCoverArtRequest(this, fontLoader, artist);
    }

    private PlaylistCoverArtRequest createPlaylistCoverArtRequest(int id) {
        Playlist playlist = playlistService.getPlaylist(id);
        return playlist == null ? null
                : new PlaylistCoverArtRequest(this, fontLoader, mediaFileService, playlistService,
                        playlist);
    }

    private CoverArtRequest createPodcastCoverArtRequest(int id, HttpServletRequest request) {
        PodcastChannel channel = podcastService.getChannel(id);
        if (channel == null || channel.getMediaFileId() == null) {
            return new PodcastCoverArtRequest(this, fontLoader, channel);
        }
        return createMediaFileCoverArtRequest(channel.getMediaFileId(), request);
    }

    private CoverArtRequest createMediaFileCoverArtRequest(int id, HttpServletRequest request) {
        MediaFile mediaFile = mediaFileService.getMediaFile(id);
        if (mediaFile == null) {
            return null;
        }
        if (mediaFile.isVideo()) {
            int offset = ServletRequestUtils
                .getIntParameter(request, Attributes.Request.OFFSET.value(), 0);
            return new VideoCoverArtRequest(this, fontLoader, mediaFile, offset);
        }
        return new MediaFileCoverArtRequest(this, fontLoader, mediaFileService, mediaFile);
    }

    private void sendImage(Path path, HttpServletResponse response) throws ExecutionException {
        response
            .setContentType(StringUtil.getMimeType(FilenameUtils.getExtension(path.toString())));
        try (InputStream in = Files.newInputStream(path)) {
            IOUtils.copy(in, response.getOutputStream());
        } catch (IOException e) {
            throw new ExecutionException("Cannot copy image: " + path, e);
        }
    }

    private void sendFallback(Integer size, HttpServletResponse response) {
        if (response.getContentType() == null) {
            response.setContentType(StringUtil.getMimeType("jpeg"));
        }
        try (InputStream in = CoverArtController.class.getResourceAsStream("default_cover.jpg")) {
            BufferedImage image = ImageIO.read(in);
            if (size != null) {
                image = scale(image, size, size);
            }
            ImageIO.write(image, "jpeg", response.getOutputStream());
        } catch (IOException e) {
            if (LoggingExceptionResolver.isSuppressedException(e) && LOG.isInfoEnabled()) {
                LOG.info("Connection was closed by the client while writing coverart");
            } else {
                LOG.error("Error reading default_cover.jpg", e);
            }
        }
    }

    void sendUnscaled(CoverArtRequest coverArtRequest, HttpServletResponse response)
            throws ExecutionException {
        Path path = coverArtRequest.getCoverArt();
        Pair<InputStream, String> imageInputStreamWithType = getImageInputStreamWithType(path);
        response.setContentType(imageInputStreamWithType.getRight());
        try (InputStream in = imageInputStreamWithType.getLeft()) {
            IOUtils.copy(in, response.getOutputStream());
        } catch (IOException e) {
            throw new ExecutionException("Cannot copy image: " + path, e);
        }
    }

    @SuppressWarnings("PMD.AvoidInstantiatingObjectsInLoops") // false positive
    private void waitWriting(Path path) throws ExecutionException {
        int waitingTime = 0;
        while (writingCache.contains(path)) {
            try {
                TimeUnit.MILLISECONDS.sleep(200);
            } catch (InterruptedException e) {
                throw new ExecutionException(e);
            }
            waitingTime += 200;
            if (waitingTime > 5_000) {
                throw new ExecutionException(
                        new InterruptedException("Coverart cache write wait exceeded 5 seconds"));
            }
        }
    }

    private boolean isCacheExist(Path cache, CoverArtRequest request) throws ExecutionException {
        try {
            if (Files.exists(cache)
                    && request.lastModified() <= Files.getLastModifiedTime(cache).toMillis()) {
                return true;
            }
        } catch (IOException e) {
            throw new ExecutionException(e);
        }
        return false;
    }

    private boolean tryCacheWriting(Path cache) {
        writingCacheLock.lock();
        try {
            if (writingCache.contains(cache)) {
                return true;
            }
            writingCache.add(cache);
            return false;
        } finally {
            writingCacheLock.unlock();
        }
    }

    private void releaseCacheWriting(Path cache) {
        writingCacheLock.lock();
        try {
            writingCache.remove(cache);
        } finally {
            writingCacheLock.unlock();
        }
    }

    @SuppressFBWarnings(value = "WEAK_MESSAGE_DIGEST_MD5", justification = "It has nothing to do with security. The chances of a collision are also low enough")
    private Path getCachedImage(CoverArtRequest request, int size) throws ExecutionException {
        String encoding = request.getCoverArt() == null ? "png" : "jpeg";
        Path cachePath = Path
            .of(getImageCacheDirectory(size).toString(),
                    DigestUtils.md5Hex(request.getKey()) + "." + encoding);

        // Use cache if enabled (It's already created)
        if (isCacheExist(cachePath, request)) {
            return cachePath;
        }

        // Wait if writing is already in progress
        if (tryCacheWriting(cachePath)) {
            waitWriting(cachePath);
            // Use cache if enabled (It was created while waiting)
            if (isCacheExist(cachePath, request)) {
                return cachePath;
            }
        }

        // Create cache if it does not exist
        try {
            // However, the number of simultaneous writes will be limited.
            semaphore.acquire();
            try (OutputStream out = Files.newOutputStream(cachePath)) {
                BufferedImage image = request.createImage(size);
                ImageIO.write(image, encoding, out);
            } finally {
                semaphore.release();
                releaseCacheWriting(cachePath);
            }
        } catch (InterruptedException e) {
            FileUtil.deleteIfExists(cachePath);
        } catch (IOException e) {
            FileUtil.deleteIfExists(cachePath);
            throw new UncheckedIOException(e);
        }
        return cachePath;
    }

    /**
     * Returns an input stream to the image in the given file. If the file is an
     * audio file, the embedded album art is returned.
     */
    @NonNull
    InputStream getImageInputStream(Path path) throws ExecutionException {
        return getImageInputStreamWithType(path).getLeft();
    }

    /**
     * Returns an input stream to the image in the given file. If the file is an
     * audio file, the embedded album art is returned. In addition returns the mime
     * type
     */
<<<<<<< HEAD
    @SuppressWarnings({ "PMD.CloseResource", "resource" })
    /*
     * False positive. This method is an intermediate function used internally by
     * createImage, sendUnscaled. The methods calling this method auto-closes the
     * resource after this method completes.
     */
=======
>>>>>>> b878f5f6
    @NonNull
    Pair<InputStream, String> getImageInputStreamWithType(Path path) throws ExecutionException {

        if (!ParserUtils.isEmbeddedArtworkApplicable(path)) {
            InputStream is;
            try {
                is = Files.newInputStream(path);
            } catch (IOException e) {
                throw new ExecutionException("Image cannot be read: " + path, e);
            }
            Path fileName = path.getFileName();
            if (fileName == null) {
                throw new IllegalArgumentException(
                        "Image cannot be read: The root path was specified");
            }
            String mimeType = StringUtil
                .getMimeType(FilenameUtils.getExtension(fileName.toString()));
            return Pair.of(is, mimeType);
        }

        Optional<Artwork> op = ParserUtils.getEmbeddedArtwork(path);
        if (op.isEmpty()) {
            throw new ExecutionException(new IOException("Embeded image cannot be read: " + path));
        }

        Artwork artwork = op.get();
        return Pair.of(new ByteArrayInputStream(artwork.getBinaryData()), artwork.getMimeType());
    }

    @Nullable
    BufferedImage getImageInputStreamForVideo(MediaFile mediaFile, int width, int height,
            int offset) {
        return ffmpeg.createImage(mediaFile.toPath(), width, height, offset);
    }

    @NonNull
    Path getImageCacheDirectory(int size) {
        Path dir = Path
            .of(SettingsService.getJpsonicHome().toString(), "thumbs", String.valueOf(size));
        FileUtil.createDirectories(dir);
        return dir;
    }

    @SuppressWarnings("PMD.AvoidInstantiatingObjectsInLoops") // (BufferedImage) Not reusable
    public static BufferedImage scale(BufferedImage image, int width, int height) {

        int w = image.getWidth();
        int h = image.getHeight();
        BufferedImage thumb = image;

        // For optimal results, use step by step bilinear resampling - halfing the size
        // at each step.
        do {
            w /= 2;
            h /= 2;
            if (w < width) {
                w = width;
            }
            if (h < height) {
                h = height;
            }

            BufferedImage temp = new BufferedImage(w, h, BufferedImage.TYPE_INT_RGB);
            Graphics2D g2 = temp.createGraphics();
            g2
                .setRenderingHint(RenderingHints.KEY_INTERPOLATION,
                        RenderingHints.VALUE_INTERPOLATION_BILINEAR);
            g2.drawImage(thumb, 0, 0, temp.getWidth(), temp.getHeight(), null);
            g2.dispose();

            thumb = temp;
        } while (w != width);

        return thumb;
    }

    private abstract static class CoverArtRequest implements CoverArtPresentation {

        protected final CoverArtController controller;
        protected final FontLoader fontLoader;
        protected Path coverArt;

        private CoverArtRequest(CoverArtController controller, FontLoader fontLoader,
                String coverArtPath) {
            this.controller = controller;
            this.fontLoader = fontLoader;
            if (coverArtPath != null) {
                this.coverArt = Path.of(coverArtPath);
            }
        }

        private Path getCoverArt() {
            return coverArt;
        }

        public abstract String getKey();

        long getLastModified(Path path) {
            try {
                return Files.getLastModifiedTime(path).toMillis();
            } catch (IOException e) {
                throw new UncheckedIOException(e);
            }
        }

        public abstract long lastModified();

        public BufferedImage createImage(int size) {
            if (coverArt != null) {
                try (InputStream in = controller.getImageInputStream(coverArt)) {

                    BufferedImage image = ImageIO.read(in);
                    if (image == null) {
                        warnLog("Empty Image? :{}", coverArt.toString());
                    } else {
                        return scale(image, size, size);
                    }
                } catch (IOException e) {
                    warnLog("Failed to process cover art " + coverArt + ": ", e);
                } catch (ExecutionException e) {
                    Throwable cause = e.getCause();
                    if (cause instanceof IOException) {
                        warnLog("Empty embeded image or Non-existent file? :" + coverArt + ": {}",
                                e.getMessage());
                    } else {
                        warnLog("Failed to process cover art: {}", coverArt.toString());
                        ConcurrentUtils.handleCauseUnchecked(e);
                    }
                }
            }
            return createAutoCover(size, size);
        }

        protected BufferedImage createAutoCover(int width, int height) {
            BufferedImage image = new BufferedImage(width, height, BufferedImage.TYPE_INT_RGB);
            Graphics2D graphics = image.createGraphics();
            float fontSize = (height - height * 0.02f) * 0.1f;
            AutoCover autoCover = new AutoCover(graphics, getKey(), getArtist(), getAlbum(), width,
                    height, fontLoader.getFont(fontSize));
            autoCover.paintCover();
            graphics.dispose();
            return image;
        }

        public abstract String getAlbum();

        public abstract String getArtist();
    }

    static class ArtistCoverArtRequest extends CoverArtRequest {

        private final Artist artist;

        ArtistCoverArtRequest(CoverArtController controller, FontLoader fontLoader, Artist artist) {
            super(controller, fontLoader, artist.getCoverArtPath());
            this.artist = artist;
        }

        @Override
        public String getKey() {
            return artist.getCoverArtPath() == null ? createCoverArtKey(artist)
                    : artist.getCoverArtPath();
        }

        @Override
        public long lastModified() {
            return coverArt == null ? artist.getLastScanned().toEpochMilli()
                    : getLastModified(coverArt);
        }

        @Override
        public String getAlbum() {
            return null;
        }

        @Override
        public String getArtist() {
            return artist.getName();
        }
    }

    static class AlbumCoverArtRequest extends CoverArtRequest {

        private final Album album;

        AlbumCoverArtRequest(CoverArtController controller, FontLoader fontLoader, Album album) {
            super(controller, fontLoader, album.getCoverArtPath());
            this.album = album;
        }

        @Override
        public String getKey() {
            return album.getCoverArtPath() == null ? createCoverArtKey(album)
                    : album.getCoverArtPath();
        }

        @Override
        public long lastModified() {
            return coverArt == null ? album.getLastScanned().toEpochMilli()
                    : getLastModified(coverArt);
        }

        @Override
        public String getAlbum() {
            return album.getName();
        }

        @Override
        public String getArtist() {
            return album.getArtist();
        }
    }

    static class PlaylistCoverArtRequest extends CoverArtRequest {

        private static final int IMAGE_COMPOSITES_THRESHOLD = 4;
        private final MediaFileService mediaFileService;
        private final PlaylistService playlistService;
        private final Playlist playlist;

        PlaylistCoverArtRequest(CoverArtController controller, FontLoader fontLoader,
                MediaFileService mediaFileService, PlaylistService playlistService,
                Playlist playlist) {
            super(controller, fontLoader, null);
            this.mediaFileService = mediaFileService;
            this.playlistService = playlistService;
            this.playlist = playlist;
        }

        @Override
        public String getKey() {
            return createCoverArtKey(playlist);
        }

        @Override
        public long lastModified() {
            return playlist.getChanged().toEpochMilli();
        }

        @Override
        public String getAlbum() {
            return null;
        }

        @Override
        public String getArtist() {
            return playlist.getName();
        }

        @Override
        public BufferedImage createImage(int size) {
            List<MediaFile> albums = getRepresentativeAlbums();
            if (albums.isEmpty()) {
                return createAutoCover(size, size);
            }
            if (albums.size() < IMAGE_COMPOSITES_THRESHOLD) {
                return new MediaFileCoverArtRequest(controller, fontLoader, mediaFileService,
                        albums.get(0))
                    .createImage(size);
            }

            BufferedImage image = new BufferedImage(size, size, BufferedImage.TYPE_INT_RGB);
            Graphics2D graphics = image.createGraphics();

            int half = size / 2;
            graphics
                .drawImage(new MediaFileCoverArtRequest(controller, fontLoader, mediaFileService,
                        albums.get(0))
                    .createImage(half), null, 0, 0);
            graphics
                .drawImage(new MediaFileCoverArtRequest(controller, fontLoader, mediaFileService,
                        albums.get(1))
                    .createImage(half), null, half, 0);
            graphics
                .drawImage(new MediaFileCoverArtRequest(controller, fontLoader, mediaFileService,
                        albums.get(2))
                    .createImage(half), null, 0, half);
            graphics
                .drawImage(new MediaFileCoverArtRequest(controller, fontLoader, mediaFileService,
                        albums.get(3))
                    .createImage(half), null, half, half);
            graphics.dispose();
            return image;
        }

        private List<MediaFile> getRepresentativeAlbums() {
            Set<MediaFile> albums = new LinkedHashSet<>();
            for (MediaFile song : playlistService.getFilesInPlaylist(playlist.getId())) {
                MediaFile album = mediaFileService.getParentOf(song);
                if (album != null && !mediaFileService.isRoot(album)) {
                    albums.add(album);
                }
            }
            return new ArrayList<>(albums);
        }
    }

    static class PodcastCoverArtRequest extends CoverArtRequest {

        private final PodcastChannel channel;

        PodcastCoverArtRequest(CoverArtController controller, FontLoader fontLoader,
                PodcastChannel channel) {
            super(controller, fontLoader, null);
            this.channel = channel;
        }

        @Override
        public String getKey() {
            return createCoverArtKey(channel);
        }

        @Override
        public long lastModified() {
            return -1;
        }

        @Override
        public String getAlbum() {
            return null;
        }

        @Override
        public String getArtist() {
            return channel.getTitle() == null ? channel.getUrl() : channel.getTitle();
        }
    }

    static class MediaFileCoverArtRequest extends CoverArtRequest {

        private final MediaFile dir;

        MediaFileCoverArtRequest(CoverArtController controller, FontLoader fontLoader,
                MediaFileService mediaFileService, MediaFile mediaFile) {
            super(controller, fontLoader, mediaFile.getCoverArtPathString());
            dir = mediaFile.isDirectory() ? mediaFile : mediaFileService.getParentOf(mediaFile);
            coverArt = mediaFileService.getCoverArt(mediaFile);
        }

        @Override
        public String getKey() {
            return coverArt == null ? dir.getPathString() : coverArt.toString();
        }

        @Override
        public long lastModified() {
            return coverArt == null ? dir.getChanged().toEpochMilli() : getLastModified(coverArt);
        }

        @Override
        public String getAlbum() {
            return dir.getName();
        }

        @Override
        public String getArtist() {
            return dir.getAlbumArtist() == null ? dir.getArtist() : dir.getAlbumArtist();
        }
    }

    static class VideoCoverArtRequest extends CoverArtRequest {

        private final MediaFile mediaFile;
        private final int offset;

        VideoCoverArtRequest(CoverArtController controller, FontLoader fontLoader,
                MediaFile mediaFile, int offset) {
            super(controller, fontLoader, mediaFile.getCoverArtPathString());
            this.mediaFile = mediaFile;
            this.offset = offset;
        }

        @Override
        public BufferedImage createImage(int size) {
            int height = size;
            int width = height * 16 / 9;

            BufferedImage result = controller
                .getImageInputStreamForVideo(mediaFile, width, height, offset);
            if (result != null) {
                return result;
            }

            warnLog("Unable to create video thumbnails: {}", mediaFile.toString());
            return createAutoCover(width, height);
        }

        @Override
        public String getKey() {
            return mediaFile.getPathString() + "/" + offset;
        }

        @Override
        public long lastModified() {
            return mediaFile.getChanged().toEpochMilli();
        }

        @Override
        public String getAlbum() {
            return null;
        }

        @Override
        public String getArtist() {
            return mediaFile.getName();
        }
    }

    static class AutoCover {

        private static final int[] COLORS = { 0x33B5E5, 0xAA66CC, 0x99CC00, 0xFFBB33, 0xFF4444 };
        private final Graphics2D graphics;
        private final String artist;
        private final String album;
        private final int width;
        private final int height;
        private final Color color;
        private final Font font;

        AutoCover(Graphics2D graphics, String key, String artist, String album, int width,
                int height, Font font) {
            this.graphics = graphics;
            this.artist = artist;
            this.album = album;
            this.width = width;
            this.height = height;
            this.font = font;

            int hash = key.hashCode();
            hash = hash < 0 ? Math.abs(hash) : hash;
            int rgb = COLORS[hash % COLORS.length];
            this.color = new Color(rgb);
        }

        public void paintCover() {
            graphics
                .setRenderingHint(RenderingHints.KEY_ANTIALIASING,
                        RenderingHints.VALUE_ANTIALIAS_ON);
            graphics
                .setRenderingHint(RenderingHints.KEY_TEXT_ANTIALIASING,
                        RenderingHints.VALUE_TEXT_ANTIALIAS_ON);

            graphics.setPaint(color);
            graphics.fillRect(0, 0, width, height);

            int y = height * 2 / 3;
            graphics
                .setPaint(new GradientPaint(0, y, new Color(82, 82, 82), 0, height, Color.BLACK));
            graphics.fillRect(0, y, width, height / 3);

            graphics.setPaint(Color.WHITE);
            graphics.setFont(font);
            if (album != null) {
                graphics.drawString(album, width * 0.05f, height * 0.6f);
            }
            if (artist != null) {
                graphics.drawString(artist, width * 0.05f, height * 0.8f);
            }

            int borderWidth = height / 50;
            graphics.fillRect(0, 0, borderWidth, height);
            graphics.fillRect(width - borderWidth, 0, height - borderWidth, height);
            graphics.fillRect(0, 0, width, borderWidth);
            graphics.fillRect(0, height - borderWidth, width, height);
        }
    }
}<|MERGE_RESOLUTION|>--- conflicted
+++ resolved
@@ -388,15 +388,11 @@
      * audio file, the embedded album art is returned. In addition returns the mime
      * type
      */
-<<<<<<< HEAD
-    @SuppressWarnings({ "PMD.CloseResource", "resource" })
     /*
      * False positive. This method is an intermediate function used internally by
      * createImage, sendUnscaled. The methods calling this method auto-closes the
      * resource after this method completes.
      */
-=======
->>>>>>> b878f5f6
     @NonNull
     Pair<InputStream, String> getImageInputStreamWithType(Path path) throws ExecutionException {
 
