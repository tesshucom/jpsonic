/*
 * This file is part of Jpsonic.
 *
 * Jpsonic is free software: you can redistribute it and/or modify
 * it under the terms of the GNU General Public License as published by
 * the Free Software Foundation, either version 3 of the License, or
 * (at your option) any later version.
 *
 * Jpsonic is distributed in the hope that it will be useful,
 * but WITHOUT ANY WARRANTY; without even the implied warranty of
 * MERCHANTABILITY or FITNESS FOR A PARTICULAR PURPOSE.  See the
 * GNU General Public License for more details.
 *
 * You should have received a copy of the GNU General Public License
 * along with this program. If not, see <http://www.gnu.org/licenses/>.
 *
 * (C) 2009 Sindre Mehus
 * (C) 2016 Airsonic Authors
 * (C) 2018 tesshucom
 */

package com.tesshu.jpsonic.controller;

import java.io.IOException;
import java.util.List;

import com.tesshu.jpsonic.command.SearchCommand;
import com.tesshu.jpsonic.domain.MusicFolder;
import com.tesshu.jpsonic.domain.SearchResult;
import com.tesshu.jpsonic.domain.User;
import com.tesshu.jpsonic.domain.UserSettings;
import com.tesshu.jpsonic.service.MusicFolderService;
import com.tesshu.jpsonic.service.PlayerService;
import com.tesshu.jpsonic.service.SearchService;
import com.tesshu.jpsonic.service.SecurityService;
import com.tesshu.jpsonic.service.SettingsService;
import com.tesshu.jpsonic.service.search.HttpSearchCriteria;
import com.tesshu.jpsonic.service.search.HttpSearchCriteriaDirector;
import com.tesshu.jpsonic.service.search.IndexType;
import jakarta.servlet.http.HttpServletRequest;
import jakarta.servlet.http.HttpServletResponse;
import org.apache.commons.lang3.StringUtils;
import org.springframework.stereotype.Controller;
import org.springframework.ui.Model;
import org.springframework.web.bind.ServletRequestBindingException;
import org.springframework.web.bind.annotation.GetMapping;
import org.springframework.web.bind.annotation.ModelAttribute;
import org.springframework.web.bind.annotation.PostMapping;
import org.springframework.web.bind.annotation.RequestMapping;

/**
 * Controller for the search page.
 *
 * @author Sindre Mehus
 */
@Controller
@RequestMapping({ "/search", "/search.view" })
public class SearchController {

    private static final int MATCH_COUNT = 25;

    private final SettingsService settingsService;
    private final MusicFolderService musicFolderService;
    private final SecurityService securityService;
    private final PlayerService playerService;
    private final SearchService searchService;
    private final HttpSearchCriteriaDirector director;

    public SearchController(SettingsService settingsService, MusicFolderService musicFolderService,
<<<<<<< HEAD
            SecurityService securityService, PlayerService playerService, SearchService searchService,
            HttpSearchCriteriaDirector director) {
=======
            SecurityService securityService, PlayerService playerService,
            SearchService searchService, SearchCriteriaDirector director) {
>>>>>>> 2965f776
        super();
        this.settingsService = settingsService;
        this.musicFolderService = musicFolderService;
        this.securityService = securityService;
        this.playerService = playerService;
        this.searchService = searchService;
        this.director = director;
    }

    @GetMapping
    protected String displayForm() {
        return "search";
    }

    @ModelAttribute
    protected void formBackingObject(Model model) {
        model.addAttribute(Attributes.Model.Command.VALUE, new SearchCommand());
    }

    @PostMapping
    protected String onSubmit(HttpServletRequest request, HttpServletResponse response,
            @ModelAttribute(Attributes.Model.Command.VALUE) SearchCommand command)
            throws ServletRequestBindingException, IOException {

        User user = securityService.getCurrentUserStrict(request);
        UserSettings userSettings = securityService.getUserSettings(user.getUsername());
        command.setUser(user);
        command.setPartyModeEnabled(userSettings.isPartyModeEnabled());
        command.setComposerVisible(userSettings.getMainVisibility().isComposerVisible());
        command.setGenreVisible(userSettings.getMainVisibility().isGenreVisible());
        command.setSimpleDisplay(userSettings.isSimpleDisplay());

        List<MusicFolder> musicFolders = musicFolderService
            .getMusicFoldersForUser(user.getUsername());
        String query = StringUtils.trimToNull(command.getQuery());

        if (query != null) {

            int offset = 0;
            int count = MATCH_COUNT;
            boolean includeComposer = settingsService.isSearchComposer()
                    || userSettings.getMainVisibility().isComposerVisible();

<<<<<<< HEAD
            HttpSearchCriteria criteria = director.construct(query, offset, count, includeComposer, musicFolders,
                    IndexType.ARTIST);
=======
            SearchCriteria criteria = director
                .construct(query, offset, count, includeComposer, musicFolders, IndexType.ARTIST);
>>>>>>> 2965f776
            SearchResult artists = searchService.search(criteria);
            command.setArtists(artists.getMediaFiles());

            criteria = director
                .construct(query, offset, count, includeComposer, musicFolders, IndexType.ALBUM);
            SearchResult albums = searchService.search(criteria);
            command.setAlbums(albums.getMediaFiles());

            criteria = director
                .construct(query, offset, count, includeComposer, musicFolders, IndexType.SONG);
            SearchResult songs = searchService.search(criteria);
            command.setSongs(songs.getMediaFiles());

            command.setPlayer(playerService.getPlayer(request, response));
        }

        return "search";
    }
}<|MERGE_RESOLUTION|>--- conflicted
+++ resolved
@@ -67,13 +67,8 @@
     private final HttpSearchCriteriaDirector director;
 
     public SearchController(SettingsService settingsService, MusicFolderService musicFolderService,
-<<<<<<< HEAD
-            SecurityService securityService, PlayerService playerService, SearchService searchService,
-            HttpSearchCriteriaDirector director) {
-=======
             SecurityService securityService, PlayerService playerService,
-            SearchService searchService, SearchCriteriaDirector director) {
->>>>>>> 2965f776
+            SearchService searchService, HttpSearchCriteriaDirector director) {
         super();
         this.settingsService = settingsService;
         this.musicFolderService = musicFolderService;
@@ -117,13 +112,8 @@
             boolean includeComposer = settingsService.isSearchComposer()
                     || userSettings.getMainVisibility().isComposerVisible();
 
-<<<<<<< HEAD
-            HttpSearchCriteria criteria = director.construct(query, offset, count, includeComposer, musicFolders,
-                    IndexType.ARTIST);
-=======
-            SearchCriteria criteria = director
+            HttpSearchCriteria criteria = director
                 .construct(query, offset, count, includeComposer, musicFolders, IndexType.ARTIST);
->>>>>>> 2965f776
             SearchResult artists = searchService.search(criteria);
             command.setArtists(artists.getMediaFiles());
 
