--- conflicted
+++ resolved
@@ -42,25 +42,10 @@
 import org.springframework.stereotype.Component;
 
 /**
-<<<<<<< HEAD
  * Factory class for constructing Lucene queries for music search. This class
  * delegates Lucene-specific query construction to {@link LuceneQueryBuilder},
  * and manages application-specific concerns like index scheme and composer
  * field inclusion.
-=======
- * Factory class of Lucene Query. This class is an extract of the functionality
- * that was once part of SearchService. It is for maintainability and
- * verification. Each corresponds to the SearchService method. The API syntax
- * for query generation depends on the lucene version. verification with query
- * grammar is possible. On the other hand, the generated queries are relatively
- * small by version. Therefore, test cases of this class are useful for large
- * version upgrades.
- **/
-/*
- * Analysers are the factory class for TokenStreams and thread-safe. Loaded only
- * once at startup and used for scanning and searching. Do not explicitly close
- * in this class.
->>>>>>> b878f5f6
  */
 @Component
 public class QueryFactory {
@@ -90,8 +75,8 @@
      * @param folders the list of music folders
      * @return folder query
      */
-    public @Nonnull Query createFolderQuery(@Nonnull Boolean isId3,
-            @Nonnull List<MusicFolder> folders) {
+    @Nonnull
+    public Query createFolderQuery(@Nonnull Boolean isId3, @Nonnull List<MusicFolder> folders) {
         return luceneQueryBuilder.buildFolderQuery(folders, isId3);
     }
 
@@ -102,7 +87,8 @@
      * @param to   the end year (nullable)
      * @return range query
      */
-    public @Nonnull Query createYearRangeQuery(@Nullable Integer from, @Nullable Integer to) {
+    @Nonnull
+    public Query createYearRangeQuery(@Nullable Integer from, @Nullable Integer to) {
         return luceneQueryBuilder.buildYearRangeQuery(from, to);
     }
 
