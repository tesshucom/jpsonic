--- conflicted
+++ resolved
@@ -22,22 +22,12 @@
 import org.apache.lucene.search.Query;
 
 /**
- * Abstract class that holds Lucene queries. Objects representing subclass search criteria must properly return parsed
- * Lucene queries.
+ * Abstract class that holds Lucene queries. Objects representing subclass
+ * search criteria must properly return parsed Lucene queries.
  */
 public interface SearchCriteria {
 
-<<<<<<< HEAD
     String input();
-=======
-    SearchCriteria(String searchInput, int offset, int count, boolean includeComposer,
-            List<MusicFolder> musicFolders, IndexType indexType) {
-        super(searchInput, offset, count);
-        this.musicFolders = musicFolders;
-        this.indexType = indexType;
-        this.includeComposer = includeComposer;
-    }
->>>>>>> 2965f776
 
     Query parsedQuery();
 
