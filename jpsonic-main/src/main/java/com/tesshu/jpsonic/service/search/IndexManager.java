--- conflicted
+++ resolved
@@ -125,17 +125,10 @@
         return Path.of(getRootIndexDirectory().toString(), indexType.toString().toLowerCase(Locale.ENGLISH));
     }
 
-<<<<<<< HEAD
     public IndexManager(LuceneUtils luceneUtils, AnalyzerFactory analyzerFactory, DocumentFactory documentFactory,
             QueryFactory queryFactory, SearchServiceUtilities util, JpsonicComparators comparators,
             SettingsService settingsService, ScannerStateServiceImpl scannerState, ArtistDao artistDao,
-            AlbumDao albumDao, @Qualifier("shortExecutor") Executor shortExecutor) {
-=======
-    public IndexManager(AnalyzerFactory analyzerFactory, DocumentFactory documentFactory, QueryFactory queryFactory,
-            SearchServiceUtilities util, JpsonicComparators comparators, SettingsService settingsService,
-            ScannerStateServiceImpl scannerState, ArtistDao artistDao,
             @Qualifier("shortExecutor") Executor shortExecutor) {
->>>>>>> 557debc9
         super();
         this.luceneUtils = luceneUtils;
         this.analyzerFactory = analyzerFactory;
@@ -534,14 +527,8 @@
         }
 
         artistDao.deleteAll();
-<<<<<<< HEAD
-        albumDao.deleteAll();
         if (FileUtil.createDirectories(getRootIndexDirectory()) == null && LOG.isWarnEnabled()) {
             LOG.warn("Failed to create index directory :  (index version {}). ", luceneUtils.getIndexVersion());
-=======
-        if (FileUtil.createDirectories(getRootIndexDirectory()) == null) {
-            LOG.warn("Failed to create index directory :  (index version {}). ", INDEX_VERSION);
->>>>>>> 557debc9
         }
     }
 
