--- conflicted
+++ resolved
@@ -729,7 +729,6 @@
         }
     }
 
-<<<<<<< HEAD
     /** Get sorted genres, either by album or song, with caching */
     private List<Genre> getSortedGenres(boolean sortByAlbum) {
         LegacyGenreCriteria alphaCriteria = sortByAlbum ? LegacyGenreCriteria.ALBUM_ALPHABETICAL
@@ -741,10 +740,6 @@
 
         LegacyGenreCriteria countCriteria = sortByAlbum ? LegacyGenreCriteria.ALBUM_COUNT
                 : LegacyGenreCriteria.SONG_COUNT;
-=======
-    @SuppressWarnings("PMD.AvoidCatchingGenericException") // lucene/HighFreqTerms#getHighFreqTerms
-    private void refreshMultiGenreMaster() {
->>>>>>> b878f5f6
 
         List<Genre> genres = new ArrayList<>();
         if (!isEmpty(util.getCache(countCriteria))) {
@@ -756,7 +751,6 @@
         return genres;
     }
 
-    @SuppressWarnings("PMD.AvoidInstantiatingObjectsInLoops") // (Genre) Not reusable
     private void refreshMultiGenreMaster() {
         IndexSearcher genreSearcher = getSearcher(IndexType.GENRE);
         IndexSearcher songSearcher = getSearcher(IndexType.SONG);
