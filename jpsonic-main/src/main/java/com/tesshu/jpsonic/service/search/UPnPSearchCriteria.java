--- conflicted
+++ resolved
@@ -24,43 +24,10 @@
 import org.apache.lucene.search.Query;
 
 /**
-<<<<<<< HEAD
  * Search criteria used in the UPnP search implementation
  *
- * @param input
- *            queries based on UPnP Search spec
+ * @param input queries based on UPnP Search spec
  */
-public record UPnPSearchCriteria(String input, Query parsedQuery, int offset, int count, IndexType targetType)
-        implements SearchCriteria {
-=======
- * Criteria that abstracts field search of UPnP.
- * <p>
- * A UPnP query structure analysis is always required for a UPnP search.
- * Instances of this class are created by Builders that have UPnP message
- * analysis capabilities. The UPnP query for field search including complex
- * compound statements can be obtained with lucene query.
- */
-public class UPnPSearchCriteria extends LuceneSearchCriteria {
-
-    private Class<?> assignableClass;
-
-    UPnPSearchCriteria(String upnpSearchQuery, int offset, int count) {
-        super(upnpSearchQuery, offset, count);
-    }
-
-    /**
-     * Returns a class that represents the search target and return value. For UPnP
-     * searches, this value can only be determined after parsing UPnP.
-     *
-     * @return T that represents search target and return value
-     */
-    public Class<?> getAssignableClass() {
-        return assignableClass;
-    }
-
-    public void setAssignableClass(Class<?> assignableClass) {
-        this.assignableClass = assignableClass;
-    }
-
->>>>>>> 2965f776
+public record UPnPSearchCriteria(String input, Query parsedQuery, int offset, int count,
+        IndexType targetType) implements SearchCriteria {
 }