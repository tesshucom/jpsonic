--- conflicted
+++ resolved
@@ -253,69 +253,33 @@
         IndexType indexType = null;
         switch (complement) {
 
-<<<<<<< HEAD
-        // artist
-        case "object.container.person":
-        case "object.container.person.musicArtist":
-            indexType = switch (searchMethod) {
-            case FILE_STRUCTURE -> IndexType.ARTIST;
-            case ID3 -> IndexType.ARTIST_ID3;
-            };
-            break;
-
-        // album
-        case "object.container.album":
-        case "object.container.album.musicAlbum":
-            indexType = switch (searchMethod) {
-            case FILE_STRUCTURE -> IndexType.ALBUM;
-            case ID3 -> IndexType.ALBUM_ID3;
-            };
-            break;
-
-        // song
-        case "object.item.audioItem.musicTrack":
-            indexType = IndexType.SONG;
-            addMediaTypeQuery(FieldNamesConstants.MEDIA_TYPE, MediaType.MUSIC.name(), Occur.SHOULD);
-            break;
-
-        // audio
-        case "object.item.audioItem":
-            indexType = IndexType.SONG;
-            addMediaTypeQuery(FieldNamesConstants.MEDIA_TYPE, MediaType.MUSIC.name(), Occur.SHOULD);
-            addMediaTypeQuery(FieldNamesConstants.MEDIA_TYPE, MediaType.PODCAST.name(), Occur.SHOULD);
-            addMediaTypeQuery(FieldNamesConstants.MEDIA_TYPE, MediaType.AUDIOBOOK.name(), Occur.SHOULD);
-            break;
-
-        // video
-        case "object.item.videoItem":
-            indexType = IndexType.SONG;
-            addMediaTypeQuery(FieldNamesConstants.MEDIA_TYPE, MediaType.VIDEO.name(), Occur.SHOULD);
-            break;
-
-        default:
-            break;
-=======
             // artist
             case "object.container.person":
             case "object.container.person.musicArtist":
-                clazz = Artist.class;
+                indexType = switch (searchMethod) {
+                    case FILE_STRUCTURE -> IndexType.ARTIST;
+                    case ID3 -> IndexType.ARTIST_ID3;
+                };
                 break;
 
             // album
             case "object.container.album":
             case "object.container.album.musicAlbum":
-                clazz = Album.class;
+                indexType = switch (searchMethod) {
+                    case FILE_STRUCTURE -> IndexType.ALBUM;
+                    case ID3 -> IndexType.ALBUM_ID3;
+                };
                 break;
 
             // song
             case "object.item.audioItem.musicTrack":
-                clazz = MediaFile.class;
+                indexType = IndexType.SONG;
                 addMediaTypeQuery(FieldNamesConstants.MEDIA_TYPE, MediaType.MUSIC.name(), Occur.SHOULD);
                 break;
 
             // audio
             case "object.item.audioItem":
-                clazz = MediaFile.class;
+                indexType = IndexType.SONG;
                 addMediaTypeQuery(FieldNamesConstants.MEDIA_TYPE, MediaType.MUSIC.name(), Occur.SHOULD);
                 addMediaTypeQuery(FieldNamesConstants.MEDIA_TYPE, MediaType.PODCAST.name(), Occur.SHOULD);
                 addMediaTypeQuery(FieldNamesConstants.MEDIA_TYPE, MediaType.AUDIOBOOK.name(), Occur.SHOULD);
@@ -323,13 +287,12 @@
 
             // video
             case "object.item.videoItem":
-                clazz = MediaFile.class;
+                indexType = IndexType.SONG;
                 addMediaTypeQuery(FieldNamesConstants.MEDIA_TYPE, MediaType.VIDEO.name(), Occur.SHOULD);
                 break;
 
             default:
                 break;
->>>>>>> 8311871d
         }
 
         if (isEmpty(indexType)) {
@@ -346,69 +309,33 @@
 
         switch (complement) {
 
-<<<<<<< HEAD
-        // artist
-        case "object.container.person.musicArtist":
-            indexType = switch (searchMethod) {
-            case FILE_STRUCTURE -> IndexType.ARTIST;
-            case ID3 -> IndexType.ARTIST_ID3;
-            };
-            break;
-
-        // album
-        case "object.container.album.musicAlbum":
-            indexType = switch (searchMethod) {
-            case FILE_STRUCTURE -> IndexType.ALBUM;
-            case ID3 -> IndexType.ALBUM_ID3;
-            };
-            break;
-
-        // audio
-        case "object.item.audioItem.musicTrack":
-            indexType = IndexType.SONG;
-            addMediaTypeQuery(FieldNamesConstants.MEDIA_TYPE, MediaType.MUSIC.name(), Occur.SHOULD);
-            break;
-        case "object.item.audioItem.audioBroadcast":
-            indexType = IndexType.SONG;
-            addMediaTypeQuery(FieldNamesConstants.MEDIA_TYPE, MediaType.PODCAST.name(), Occur.SHOULD);
-            break;
-        case "object.item.audioItem.audioBook":
-            indexType = IndexType.SONG;
-            addMediaTypeQuery(FieldNamesConstants.MEDIA_TYPE, MediaType.AUDIOBOOK.name(), Occur.SHOULD);
-            break;
-
-        // video
-        case "object.item.videoItem.movie":
-        case "object.item.videoItem.videoBroadcast":
-        case "object.item.videoItem.musicVideoClip":
-            indexType = IndexType.SONG;
-            addMediaTypeQuery(FieldNamesConstants.MEDIA_TYPE, MediaType.VIDEO.name(), Occur.MUST);
-            break;
-
-        default:
-            break;
-=======
             // artist
             case "object.container.person.musicArtist":
-                clazz = Artist.class;
+                indexType = switch (searchMethod) {
+                    case FILE_STRUCTURE -> IndexType.ARTIST;
+                    case ID3 -> IndexType.ARTIST_ID3;
+                };
                 break;
 
             // album
             case "object.container.album.musicAlbum":
-                clazz = Album.class;
+                indexType = switch (searchMethod) {
+                    case FILE_STRUCTURE -> IndexType.ALBUM;
+                    case ID3 -> IndexType.ALBUM_ID3;
+                };
                 break;
 
             // audio
             case "object.item.audioItem.musicTrack":
-                clazz = MediaFile.class;
+                indexType = IndexType.SONG;
                 addMediaTypeQuery(FieldNamesConstants.MEDIA_TYPE, MediaType.MUSIC.name(), Occur.SHOULD);
                 break;
             case "object.item.audioItem.audioBroadcast":
-                clazz = MediaFile.class;
+                indexType = IndexType.SONG;
                 addMediaTypeQuery(FieldNamesConstants.MEDIA_TYPE, MediaType.PODCAST.name(), Occur.SHOULD);
                 break;
             case "object.item.audioItem.audioBook":
-                clazz = MediaFile.class;
+                indexType = IndexType.SONG;
                 addMediaTypeQuery(FieldNamesConstants.MEDIA_TYPE, MediaType.AUDIOBOOK.name(), Occur.SHOULD);
                 break;
 
@@ -416,13 +343,12 @@
             case "object.item.videoItem.movie":
             case "object.item.videoItem.videoBroadcast":
             case "object.item.videoItem.musicVideoClip":
-                clazz = MediaFile.class;
+                indexType = IndexType.SONG;
                 addMediaTypeQuery(FieldNamesConstants.MEDIA_TYPE, MediaType.VIDEO.name(), Occur.MUST);
                 break;
 
             default:
                 break;
->>>>>>> 8311871d
         }
 
         if (isEmpty(indexType)) {
@@ -509,18 +435,11 @@
     private List<String> purseSearchFields(String upnpProp) {
         List<String> fieldName = new ArrayList<>();
         switch (upnpProp) {
-<<<<<<< HEAD
-        case "dc:title" -> {
-            if (IndexType.ALBUM_ID3 == indexType || IndexType.ALBUM == indexType) {
-                fieldName.add(FieldNamesConstants.ALBUM);
-                fieldName.add(FieldNamesConstants.ALBUM_READING);
-            } else if (IndexType.ARTIST_ID3 == indexType || IndexType.ARTIST == indexType) {
-=======
             case "dc:title" -> {
-                if (Album.class == assignableClass) {
+                if (IndexType.ALBUM_ID3 == indexType || IndexType.ALBUM == indexType) {
                     fieldName.add(FieldNamesConstants.ALBUM);
                     fieldName.add(FieldNamesConstants.ALBUM_READING);
-                } else if (Artist.class == assignableClass) {
+                } else if (IndexType.ARTIST_ID3 == indexType || IndexType.ARTIST == indexType) {
                     fieldName.add(FieldNamesConstants.ARTIST);
                     fieldName.add(FieldNamesConstants.ARTIST_READING);
                 } else {
@@ -529,34 +448,9 @@
                 }
             }
             case "upnp:artist", UPNP_PROP_ILLEGAL_ALBUM_ARTIST -> {
->>>>>>> 8311871d
                 fieldName.add(FieldNamesConstants.ARTIST);
                 fieldName.add(FieldNamesConstants.ARTIST_READING);
             }
-<<<<<<< HEAD
-        }
-        case "upnp:artist", UPNP_PROP_ILLEGAL_ALBUM_ARTIST -> {
-            fieldName.add(FieldNamesConstants.ARTIST);
-            fieldName.add(FieldNamesConstants.ARTIST_READING);
-        }
-        case "dc:creator", "upnp:author" -> {
-            fieldName.add(FieldNamesConstants.COMPOSER);
-            fieldName.add(FieldNamesConstants.COMPOSER_READING);
-        }
-        case "upnp:genre" -> {
-            fieldName.add(FieldNamesConstants.GENRE);
-        }
-        case UPNP_PROP_ALBUM -> {
-            if (IndexType.ALBUM_ID3 == indexType || IndexType.ALBUM == indexType) {
-                // Currently unreachable.
-                // (Searching the Album field of an AudioItem is not common.
-                // Because it is common to search for the container title of an album or
-                // musicAlbum.)
-                // Therefore, Jpsonic does not have an "album" field for "song" search.
-                // (Increasing the number of fields leads to an increase in false searches)
-                fieldName.add(FieldNamesConstants.ALBUM);
-                fieldName.add(FieldNamesConstants.ALBUM_READING);
-=======
             case "dc:creator", "upnp:author" -> {
                 fieldName.add(FieldNamesConstants.COMPOSER);
                 fieldName.add(FieldNamesConstants.COMPOSER_READING);
@@ -565,7 +459,7 @@
                 fieldName.add(FieldNamesConstants.GENRE);
             }
             case UPNP_PROP_ALBUM -> {
-                if (Album.class == assignableClass) {
+                if (IndexType.ALBUM_ID3 == indexType || IndexType.ALBUM == indexType) {
                     // Currently unreachable.
                     // (Searching the Album field of an AudioItem is not common.
                     // Because it is common to search for the container title of an album or
@@ -577,7 +471,6 @@
                 }
             }
             default -> {
->>>>>>> 8311871d
             }
         }
         return fieldName;
