<%@ page language="java" contentType="text/html; charset=utf-8" pageEncoding="iso-8859-1" %>
<%--@elvariable id="command" type="org.airsonic.player.command.GeneralSettingsCommand"--%>

<html><head>
    <%@ include file="head.jsp" %>
    <%@ include file="jquery.jsp" %>
    <script type="text/javascript" src="<c:url value='/script/utils.js'/>"></script>
</head>

<body class="mainframe bgcolor1">
<script type="text/javascript" src="<c:url value='/script/wz_tooltip.js'/>"></script>
<script type="text/javascript" src="<c:url value='/script/tip_balloon.js'/>"></script>

<c:import url="settingsHeader.jsp">
    <c:param name="cat" value="general"/>
    <c:param name="toast" value="${settings_toast}"/>
</c:import>

<form:form method="post" action="generalSettings.view" modelAttribute="command">

    <table style="white-space:nowrap" class="indent">

        <tr>
            <td><fmt:message key="generalsettings.language"/></td>
            <td><img src="<spring:theme code="domestic"/>" class="domestic" alt=""></td>
            <td colspan="2">
                <form:select path="localeIndex" cssStyle="width:15em">
                    <c:forEach items="${command.locales}" var="locale" varStatus="loopStatus">
                        <form:option value="${loopStatus.count - 1}" label="${locale}"/>
                    </c:forEach>
                </form:select>
                <c:import url="helpToolTip.jsp"><c:param name="topic" value="language"/></c:import>
            </td>
        </tr>

        <tr>
            <td><fmt:message key="generalsettings.theme"/></td>
            <td><img src="<spring:theme code="domestic"/>" class="domestic" alt=""></td>
            <td colspan="2">
                <form:select path="themeIndex" cssStyle="width:15em">
                    <c:forEach items="${command.themes}" var="theme" varStatus="loopStatus">
                        <form:option value="${loopStatus.count - 1}" label="${theme.name}"/>
                    </c:forEach>
                </form:select>
                <c:import url="helpToolTip.jsp"><c:param name="topic" value="theme"/></c:import>
            </td>
        </tr>

        <tr><td colspan="4">&nbsp;</td></tr>

        <tr>
            <td><fmt:message key="generalsettings.indexsettings"/></td>
            <td><img src="<spring:theme code="domestic"/>" class="domestic" alt=""></td>
            <td><fmt:message key="generalsettings.index"/></td>
            <td>
                <form:input path="index" size="70"/>
                <c:import url="helpToolTip.jsp"><c:param name="topic" value="index"/></c:import>
            </td>
        </tr>

        <tr>
            <td></td>
            <td></td>
            <td><fmt:message key="generalsettings.ignoredarticles"/></td>
            <td>
                <form:input path="ignoredArticles" size="70"/>
                <c:import url="helpToolTip.jsp"><c:param name="topic" value="ignoredarticles"/></c:import>
            </td>
        </tr>

        <tr>
            <td></td>
            <td><img src="<spring:theme code="domestic"/>" class="domestic" alt=""></td>
            <td colspan="2">
                <form:checkbox path="indexEnglishPrior" id="indexEnglishPrior"/>
                <label for="sortAlbumsByYear"><fmt:message key="generalsettings.indexEnglishPrior"/></label>
                <c:import url="helpToolTip.jsp"><c:param name="topic" value="indexEnglishPrior"/></c:import>
            </td>
        </tr>

        <tr><td colspan="4">&nbsp;</td></tr>

        <tr>
            <td><fmt:message key="generalsettings.sortsettings"/></td>
            <td></td>
            <td colspan="2">
                <form:checkbox path="sortAlbumsByYear" id="sortAlbumsByYear"/>
                <label for="sortAlbumsByYear"><fmt:message key="generalsettings.sortalbumsbyyear"/></label>
                <c:import url="helpToolTip.jsp"><c:param name="topic" value="sortalbumsbyyear"/></c:import>
            </td>
        </tr>
        <tr>
            <td></td>
            <td><img src="<spring:theme code="domestic"/>" class="domestic" alt=""></td>
            <td colspan="2">
                <form:checkbox path="prohibitSortVarious" id="prohibitSortVarious"/>
                <label for="prohibitSortVarious"><fmt:message key="generalsettings.prohibitsortvarious"/></label>
                <c:import url="helpToolTip.jsp"><c:param name="topic" value="prohibitsortvarious"/></c:import>
            </td>
        </tr>
        <tr>
            <td></td>
            <td><img src="<spring:theme code="domestic"/>" class="domestic" alt=""></td>
            <td colspan="2">
                <form:checkbox path="sortAlphanum" id="sortAlphanum"/>
                <label for="sortAlphanum"><fmt:message key="generalsettings.sortalphanum"/></label>
                <c:import url="helpToolTip.jsp"><c:param name="topic" value="sortalphanum"/></c:import>
            </td>
        </tr>
        <tr>
            <td></td>
            <td><img src="<spring:theme code="domestic"/>" class="domestic" alt=""></td>
            <td colspan="2">
                <form:checkbox path="sortStrict" id="sortStrict"/>
                <label for="sortStrict"><fmt:message key="generalsettings.sortstrict"/></label>
                <c:import url="helpToolTip.jsp"><c:param name="topic" value="sortstrict"/></c:import>
            </td>
        </tr>

        <tr><td colspan="4">&nbsp;</td></tr>

        <tr>
            <td><fmt:message key="generalsettings.searchsettings"/></td>
            <td><img src="<spring:theme code="domestic"/>" class="domestic" alt=""></td>
            <td colspan="2">
                <form:checkbox path="searchComposer" id="searchComposer"/>
                <label for="searchComposer"><fmt:message key="generalsettings.searchcomposer"/></label>
                <c:import url="helpToolTip.jsp"><c:param name="topic" value="searchcomposer"/></c:import>
            </td>
        </tr>

        <tr>
            <td></td>
            <td><img src="<spring:theme code="domestic"/>" class="domestic" alt=""></td>
            <td colspan="2">
                <form:checkbox path="outputSearchQuery" id="outputSearchQuery"/>
                <label for="outputSearchQuery"><fmt:message key="generalsettings.outputsearchquery"/></label>
                <c:import url="helpToolTip.jsp"><c:param name="topic" value="outputsearchquery"/></c:import>
            </td>
        </tr>

        <tr><td colspan="4">&nbsp;</td></tr>

        <tr>
            <td><fmt:message key="more.title"/></td>
            <td></td>
            <td><fmt:message key="generalsettings.musicmask"/></td>
            <td>
                <form:input path="musicFileTypes" size="70"/>
                <c:import url="helpToolTip.jsp"><c:param name="topic" value="musicmask"/></c:import>
            </td>
        </tr>

        <tr>
            <td></td>
            <td></td>
            <td><fmt:message key="generalsettings.videomask"/></td>
            <td>
                <form:input path="videoFileTypes" size="70"/>
                <c:import url="helpToolTip.jsp"><c:param name="topic" value="videomask"/></c:import>
            </td>
        </tr>

        <tr>
            <td></td>
            <td></td>
            <td><fmt:message key="generalsettings.coverartmask"/></td>
            <td>
                <form:input path="coverArtFileTypes" size="70"/>
                <c:import url="helpToolTip.jsp"><c:param name="topic" value="coverartmask"/></c:import>
            </td>
        </tr>

        <tr>
            <td></td>
            <td></td>
            <td><fmt:message key="generalsettings.playlistfolder"/></td>
            <td>
                <form:input path="playlistFolder" size="70"/>
                <c:import url="helpToolTip.jsp"><c:param name="topic" value="playlistfolder"/></c:import>
            </td>
        </tr>

        <tr>
            <td></td>
            <td></td>
            <td><fmt:message key="generalsettings.shortcuts"/></td>
            <td>
                <form:input path="shortcuts" size="70"/>
                <c:import url="helpToolTip.jsp"><c:param name="topic" value="shortcuts"/></c:import>
            </td>
        </tr>

        <tr><td colspan="4">&nbsp;</td></tr>

        <tr>
            <td></td>
            <td></td>
            <td><fmt:message key="generalsettings.welcometitle"/></td>
            <td>
                <form:input path="welcomeTitle" size="70"/>
                <c:import url="helpToolTip.jsp"><c:param name="topic" value="welcomemessage"/></c:import>
            </td>
        </tr>
        <tr>
            <td></td>
            <td></td>
            <td><fmt:message key="generalsettings.welcomesubtitle"/></td>
            <td>
                <form:input path="welcomeSubtitle" size="70"/>
                <c:import url="helpToolTip.jsp"><c:param name="topic" value="welcomemessage"/></c:import>
            </td>
        </tr>
        <tr>
            <td style="vertical-align:top;"></td>
            <td></td>
            <td><fmt:message key="generalsettings.welcomemessage"/></td>
            <td>
                <form:textarea path="welcomeMessage" rows="5" cols="70"/>
                <c:import url="helpToolTip.jsp"><c:param name="topic" value="welcomemessage"/></c:import>
            </td>
        </tr>
        <tr>
            <td style="vertical-align:top;"></td>
            <td></td>
            <td><fmt:message key="generalsettings.loginmessage"/></td>
            <td>
                <form:textarea path="loginMessage" rows="5" cols="70"/>
                <c:import url="helpToolTip.jsp"><c:param name="topic" value="loginmessage"/></c:import>
            </td>
        </tr>
        <tr>
            <td></td>
            <td></td>
            <td><fmt:message key="generalsettings.gettingstarted"/></td>
            <td>
                <form:checkbox path="gettingStartedEnabled" id="gettingStartedEnabled"/>
                <label for="gettingStartedEnabled"><fmt:message key="generalsettings.showgettingstarted"/></label>
            </td>
        </tr>

        <tr>
<<<<<<< HEAD
            <td colspan="4" style="padding-top:1.5em">
                <input type="submit" value="<fmt:message key="common.save"/>" style="margin-right:0.3em">
                <a href='nowPlaying.view'><input type="button" value="<fmt:message key="common.cancel"/>"></a>
=======
            <td colspan="2" style="padding-top:1.5em">
                <input type="submit" value="<fmt:message key='common.save'/>" style="margin-right:0.3em">
                <a href='nowPlaying.view'><input type="button" value="<fmt:message key='common.cancel'/>"></a>
>>>>>>> 832a1196
            </td>
        </tr>

    </table>
</form:form>

<c:if test="${settings_reload}">
    <script language="javascript" type="text/javascript">
        parent.frames.left.location.href="left.view?";
        parent.frames.playQueue.location.href="playQueue.view?";
    </script>
</c:if>

</body></html><|MERGE_RESOLUTION|>--- conflicted
+++ resolved
@@ -240,15 +240,9 @@
         </tr>
 
         <tr>
-<<<<<<< HEAD
             <td colspan="4" style="padding-top:1.5em">
-                <input type="submit" value="<fmt:message key="common.save"/>" style="margin-right:0.3em">
-                <a href='nowPlaying.view'><input type="button" value="<fmt:message key="common.cancel"/>"></a>
-=======
-            <td colspan="2" style="padding-top:1.5em">
                 <input type="submit" value="<fmt:message key='common.save'/>" style="margin-right:0.3em">
                 <a href='nowPlaying.view'><input type="button" value="<fmt:message key='common.cancel'/>"></a>
->>>>>>> 832a1196
             </td>
         </tr>
 
