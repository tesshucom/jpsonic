<%@ page language="java" contentType="text/html; charset=utf-8" pageEncoding="iso-8859-1" %>
<%--@elvariable id="command" type="org.airsonic.player.command.MusicFolderSettingsCommand"--%>

<html><head>
    <%@ include file="head.jsp" %>
    <%@ include file="jquery.jsp" %>

    <script type="text/javascript">
        function init() {
            $("#newMusicFolderName").attr("placeholder", "<fmt:message key="musicfoldersettings.name"/>");
            $("#newMusicFolderPath").attr("placeholder", "<fmt:message key="musicfoldersettings.path"/>");

            <c:if test="${settings_reload}">
            parent.frames.upper.location.href="top.view?";
            parent.frames.left.location.href="left.view?";
            parent.frames.right.location.href="right.view?";
            </c:if>
        }
    </script>
</head>
<body class="mainframe bgcolor1" onload="init()">
<script type="text/javascript" src="<c:url value='/script/wz_tooltip.js'/>"></script>
<script type="text/javascript" src="<c:url value='/script/tip_balloon.js'/>"></script>


<c:import url="settingsHeader.jsp">
    <c:param name="cat" value="musicFolder"/>
    <c:param name="toast" value="${settings_toast}"/>
</c:import>

<form:form modelAttribute="command" action="musicFolderSettings.view" method="post">

    <table style="white-space:nowrap" class="indent">

        <tr>
            <td valign="top"><fmt:message key="musicfoldersettings.specify"/></td>
            <td>
    
                <table class="indent">
                    <tr>
                        <th><fmt:message key="musicfoldersettings.name"/></th>
                        <th><fmt:message key="musicfoldersettings.path"/></th>
                        <th style="padding-left:1em"><fmt:message key="musicfoldersettings.enabled"/></th>
                        <th style="padding-left:1em"><fmt:message key="common.delete"/></th>
                        <th></th>
                    </tr>
                    <c:forEach items="${command.musicFolders}" var="folder" varStatus="loopStatus">
                        <tr>
                            <td><form:input path="musicFolders[${loopStatus.count-1}].name" size="20"/></td>
                            <td><form:input path="musicFolders[${loopStatus.count-1}].path" size="40"/></td>
                            <td align="center" style="padding-left:1em"><form:checkbox path="musicFolders[${loopStatus.count-1}].enabled" cssClass="checkbox"/></td>
                            <td align="center" style="padding-left:1em"><form:checkbox path="musicFolders[${loopStatus.count-1}].delete" cssClass="checkbox"/></td>
                            <td><c:if test="${not folder.existing}"><span class="warning"><fmt:message key="musicfoldersettings.notfound"/></span></c:if></td>
                        </tr>
                    </c:forEach>
                    <c:if test="${not empty command.musicFolders}">
                        <tr>
                            <th colspan="4" align="left" style="padding-top:1em"><fmt:message key="musicfoldersettings.add"/></th>
                        </tr>
                    </c:if>
                    <tr>
                        <td><form:input id="newMusicFolderName" path="newMusicFolder.name" size="20"/></td>
                        <td><form:input id="newMusicFolderPath" path="newMusicFolder.path" size="40"/></td>
                        <td align="center" style="padding-left:1em"><form:checkbox path="newMusicFolder.enabled" cssClass="checkbox"/></td>
                        <td></td>
                    </tr>
                </table>
            
                <p class="forward"><a href="userSettings.view"><fmt:message key="musicfoldersettings.access"/></a></p>
                <p class="detail" style="width:60%;white-space:normal;margin-top:-10px;">
                    <fmt:message key="musicfoldersettings.access.description"/>
                </p>
        
            </td>
        </tr>
        
        <tr><td colspan="2">&nbsp;</td></tr>
        
        <tr>
            <td valign="top"><fmt:message key="musicfoldersettings.exclusion"/></td>
            <td>
    
                <div>
                <fmt:message key="musicfoldersettings.excludepattern"/>
                <form:input path="excludePatternString" size="70"/>
                    <c:import url="helpToolTip.jsp"><c:param name="topic" value="excludepattern"/></c:import>
                </div>
            
                <div>
                <form:checkbox path="ignoreSymLinks" id="ignoreSymLinks"/>
                     <form:label path="ignoreSymLinks"><fmt:message key="musicfoldersettings.ignoresymlinks"/></form:label>
                </div>
    
            </td>
        </tr>
        
        <tr><td colspan="2">&nbsp;</td></tr>

        <tr>
            <td valign="top"><fmt:message key="musicfoldersettings.execscan"/></td>
            <td>
    
    
                <div style="padding-top: 0.5em;padding-bottom: 0.3em">
                    <span style="white-space: nowrap">
                        <fmt:message key="musicfoldersettings.scan"/>
                        <form:select path="interval">
                            <fmt:message key="musicfoldersettings.interval.never" var="never"/>
                            <fmt:message key="musicfoldersettings.interval.one" var="one"/>
                            <form:option value="-1" label="${never}"/>
                            <form:option value="1" label="${one}"/>
            
                            <c:forTokens items="2 3 7 14 30 60" delims=" " var="interval">
                                <fmt:message key="musicfoldersettings.interval.many" var="many"><fmt:param value="${interval}"/></fmt:message>
                                <form:option value="${interval}" label="${many}"/>
                            </c:forTokens>
                        </form:select>
                        <form:select path="hour">
                            <c:forEach begin="0" end="23" var="hour">
                                <fmt:message key="musicfoldersettings.hour" var="hourLabel"><fmt:param value="${hour}"/></fmt:message>
                                <form:option value="${hour}" label="${hourLabel}"/>
                            </c:forEach>
                        </form:select>
                    </span>
                </div>
    
                <table>
                    <tr>
                        <td><div class="forward"><a href="musicFolderSettings.view?scanNow"><fmt:message key="musicfoldersettings.scannow"/></a></div></td>
                        <td><c:import url="helpToolTip.jsp"><c:param name="topic" value="scanMediaFolders"/></c:import></td>
                    </tr>
                </table>

                <c:if test="${command.scanning}">
                    <p style="width:60%"><b><fmt:message key="musicfoldersettings.nowscanning"/></b></p>
                </c:if>

            </td>
        </tr>

        <tr><td colspan="2">&nbsp;</td></tr>

        <tr>
            <td valign="top"><fmt:message key="musicfoldersettings.other"/></td>
            <td>
            
                <div>
                    <form:checkbox path="fastCache" cssClass="checkbox" id="fastCache"/>
                    <form:label path="fastCache"><fmt:message key="musicfoldersettings.fastcache"/></form:label>
                </div>
            
                <p class="detail" style="width:60%;white-space:normal;">
                    <fmt:message key="musicfoldersettings.fastcache.description"/>
                </p>
            
                <p class="forward"><a href="musicFolderSettings.view?expunge"><fmt:message key="musicfoldersettings.expunge"/></a></p>
                <p class="detail" style="width:60%;white-space:normal;margin-top:-10px;">
                    <fmt:message key="musicfoldersettings.expunge.description"/>
                </p>
            </td>
        </tr>

<<<<<<< HEAD
        <tr><td colspan="2">&nbsp;</td></tr>
=======
    <p >
        <input type="submit" value="<fmt:message key='common.save'/>" style="margin-right:0.3em">
        <a href='nowPlaying.view'><input type="button" value="<fmt:message key='common.cancel'/>"></a>
    </p>
>>>>>>> 832a1196

        <tr>
            <td colspan="2">
                <p >
                    <input type="submit" value="<fmt:message key="common.save"/>" style="margin-right:0.3em">
                    <a href='nowPlaying.view'><input type="button" value="<fmt:message key="common.cancel"/>"></a>
                </p>
            </td>
        </tr>
    </table>
</form:form>

</body></html><|MERGE_RESOLUTION|>--- conflicted
+++ resolved
@@ -30,7 +30,7 @@
 
 <form:form modelAttribute="command" action="musicFolderSettings.view" method="post">
 
-    <table style="white-space:nowrap" class="indent">
+<table class="indent">
 
         <tr>
             <td valign="top"><fmt:message key="musicfoldersettings.specify"/></td>
@@ -160,14 +160,7 @@
             </td>
         </tr>
 
-<<<<<<< HEAD
         <tr><td colspan="2">&nbsp;</td></tr>
-=======
-    <p >
-        <input type="submit" value="<fmt:message key='common.save'/>" style="margin-right:0.3em">
-        <a href='nowPlaying.view'><input type="button" value="<fmt:message key='common.cancel'/>"></a>
-    </p>
->>>>>>> 832a1196
 
         <tr>
             <td colspan="2">
