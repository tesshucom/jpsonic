--- conflicted
+++ resolved
@@ -121,9 +121,8 @@
              * _ID3_ALBUMARTIST_ Sarah Walker/Nash Ensemble Should find any version of
              * Lucene.
              */
-<<<<<<< HEAD
-            HttpSearchCriteria searchCriteria = director.construct("Sarah Walker", offset, count, false,
-                    allMusicFolders, IndexType.ALBUM);
+            HttpSearchCriteria searchCriteria = director
+                .construct("Sarah Walker", offset, count, false, allMusicFolders, IndexType.ALBUM);
             SearchResult result = searchService.search(searchCriteria);
             assertEquals(1, result.getTotalHits(),
                     "(0) Specify '" + searchCriteria.input() + "' as query, total Hits is");
@@ -131,33 +130,15 @@
                     "(1) Specify artist '" + searchCriteria.input() + "' as query. Artist SIZE is");
             assertEquals(0, result.getAlbums().size(),
                     "(2) Specify artist '" + searchCriteria.input() + "' as query. Album SIZE is");
-            assertEquals(1, result.getMediaFiles().size(),
-                    "(3) Specify artist '" + searchCriteria.input() + "' as query, MediaFile SIZE is");
-            assertEquals(MediaType.ALBUM, result.getMediaFiles().get(0).getMediaType(), "(4) ");
-            assertEquals("_ID3_ALBUMARTIST_ Sarah Walker/Nash Ensemble", result.getMediaFiles().get(0).getArtist(),
-                    "(5) Specify artist '" + searchCriteria.input() + "' as query, and get a album. Name is ");
-            assertEquals("_ID3_ALBUM_ Ravel - Chamber Music With Voice", result.getMediaFiles().get(0).getAlbumName(),
-                    "(6) Specify artist '" + searchCriteria.input() + "' as query, and get a album. Name is ");
-=======
-            SearchCriteria searchCriteria = director
-                .construct("Sarah Walker", offset, count, false, allMusicFolders, IndexType.ALBUM);
-            SearchResult result = searchService.search(searchCriteria);
-            assertEquals(1, result.getTotalHits(),
-                    "(0) Specify '" + searchCriteria.getQuery() + "' as query, total Hits is");
-            assertEquals(0, result.getArtists().size(), "(1) Specify artist '"
-                    + searchCriteria.getQuery() + "' as query. Artist SIZE is");
-            assertEquals(0, result.getAlbums().size(), "(2) Specify artist '"
-                    + searchCriteria.getQuery() + "' as query. Album SIZE is");
             assertEquals(1, result.getMediaFiles().size(), "(3) Specify artist '"
-                    + searchCriteria.getQuery() + "' as query, MediaFile SIZE is");
+                    + searchCriteria.input() + "' as query, MediaFile SIZE is");
             assertEquals(MediaType.ALBUM, result.getMediaFiles().get(0).getMediaType(), "(4) ");
             assertEquals("_ID3_ALBUMARTIST_ Sarah Walker/Nash Ensemble",
                     result.getMediaFiles().get(0).getArtist(), "(5) Specify artist '"
-                            + searchCriteria.getQuery() + "' as query, and get a album. Name is ");
+                            + searchCriteria.input() + "' as query, and get a album. Name is ");
             assertEquals("_ID3_ALBUM_ Ravel - Chamber Music With Voice",
                     result.getMediaFiles().get(0).getAlbumName(), "(6) Specify artist '"
-                            + searchCriteria.getQuery() + "' as query, and get a album. Name is ");
->>>>>>> 2965f776
+                            + searchCriteria.input() + "' as query, and get a album. Name is ");
 
             /*
              * _ID3_ALBUM_ Ravel - Chamber Music With Voice Should find any version of
@@ -166,34 +147,20 @@
             searchCriteria = director
                 .construct("music", offset, count, false, allMusicFolders, IndexType.ALBUM_ID3);
             result = searchService.search(searchCriteria);
-<<<<<<< HEAD
-            assertEquals(1, result.getTotalHits(), "Specify '" + searchCriteria.input() + "' as query, total Hits is");
-            assertEquals(0, result.getArtists().size(),
-                    "(7) Specify '" + searchCriteria.input() + "' as query, and get a song. Artist SIZE is ");
-            assertEquals(1, result.getAlbums().size(),
-                    "(8) Specify '" + searchCriteria.input() + "' as query, and get a song. Album SIZE is ");
-            assertEquals(0, result.getMediaFiles().size(),
-                    "(9) Specify '" + searchCriteria.input() + "' as query, and get a song. MediaFile SIZE is ");
-            assertEquals("_ID3_ALBUMARTIST_ Sarah Walker/Nash Ensemble", result.getAlbums().get(0).getArtist(),
-                    "(9) Specify '" + searchCriteria.input() + "' as query, and get a album. Name is ");
-            assertEquals("_ID3_ALBUM_ Ravel - Chamber Music With Voice", result.getAlbums().get(0).getName(),
-                    "(10) Specify '" + searchCriteria.input() + "' as query, and get a album. Name is ");
-=======
             assertEquals(1, result.getTotalHits(),
-                    "Specify '" + searchCriteria.getQuery() + "' as query, total Hits is");
-            assertEquals(0, result.getArtists().size(), "(7) Specify '" + searchCriteria.getQuery()
+                    "Specify '" + searchCriteria.input() + "' as query, total Hits is");
+            assertEquals(0, result.getArtists().size(), "(7) Specify '" + searchCriteria.input()
                     + "' as query, and get a song. Artist SIZE is ");
-            assertEquals(1, result.getAlbums().size(), "(8) Specify '" + searchCriteria.getQuery()
+            assertEquals(1, result.getAlbums().size(), "(8) Specify '" + searchCriteria.input()
                     + "' as query, and get a song. Album SIZE is ");
-            assertEquals(0, result.getMediaFiles().size(), "(9) Specify '"
-                    + searchCriteria.getQuery() + "' as query, and get a song. MediaFile SIZE is ");
+            assertEquals(0, result.getMediaFiles().size(), "(9) Specify '" + searchCriteria.input()
+                    + "' as query, and get a song. MediaFile SIZE is ");
             assertEquals("_ID3_ALBUMARTIST_ Sarah Walker/Nash Ensemble",
-                    result.getAlbums().get(0).getArtist(), "(9) Specify '"
-                            + searchCriteria.getQuery() + "' as query, and get a album. Name is ");
+                    result.getAlbums().get(0).getArtist(), "(9) Specify '" + searchCriteria.input()
+                            + "' as query, and get a album. Name is ");
             assertEquals("_ID3_ALBUM_ Ravel - Chamber Music With Voice",
-                    result.getAlbums().get(0).getName(), "(10) Specify '"
-                            + searchCriteria.getQuery() + "' as query, and get a album. Name is ");
->>>>>>> 2965f776
+                    result.getAlbums().get(0).getName(), "(10) Specify '" + searchCriteria.input()
+                            + "' as query, and get a album. Name is ");
 
             /*
              * _ID3_ALBUM_ Ravel - Chamber Music With Voice Should find any version of
@@ -204,25 +171,14 @@
                         IndexType.SONG);
             result = searchService.search(searchCriteria);
 
-<<<<<<< HEAD
             assertEquals(0, result.getTotalHits(),
                     "(11) Specify album '" + searchCriteria.input() + "' as query, total Hits is");
-            assertEquals(0, result.getArtists().size(),
-                    "(12) Specify album '" + searchCriteria.input() + "', and get a song. Artist SIZE is");
-            assertEquals(0, result.getAlbums().size(),
-                    "(13) Specify album '" + searchCriteria.input() + "', and get a song. Album SIZE is");
-            assertEquals(0, result.getMediaFiles().size(),
-                    "(14) Specify album '" + searchCriteria.input() + "', and get a song. MediaFile SIZE is");
-=======
-            assertEquals(0, result.getTotalHits(), "(11) Specify album '"
-                    + searchCriteria.getQuery() + "' as query, total Hits is");
             assertEquals(0, result.getArtists().size(), "(12) Specify album '"
-                    + searchCriteria.getQuery() + "', and get a song. Artist SIZE is");
+                    + searchCriteria.input() + "', and get a song. Artist SIZE is");
             assertEquals(0, result.getAlbums().size(), "(13) Specify album '"
-                    + searchCriteria.getQuery() + "', and get a song. Album SIZE is");
+                    + searchCriteria.input() + "', and get a song. Album SIZE is");
             assertEquals(0, result.getMediaFiles().size(), "(14) Specify album '"
-                    + searchCriteria.getQuery() + "', and get a song. MediaFile SIZE is");
->>>>>>> 2965f776
+                    + searchCriteria.input() + "', and get a song. MediaFile SIZE is");
 
             // *** testGetRandomSongs() ***
 
@@ -310,24 +266,14 @@
                 .construct("ID 3 ARTIST", offset, count, false, allMusicFolders,
                         IndexType.ARTIST_ID3);
             result = searchService.search(searchCriteria);
-<<<<<<< HEAD
-            assertEquals(3, result.getTotalHits(), "(29) Specify '" + searchCriteria.input() + "', total Hits is");
-            assertEquals(3, result.getArtists().size(),
-                    "(30) Specify '" + searchCriteria.input() + "', and get an artists. Artist SIZE is ");
-            assertEquals(0, result.getAlbums().size(),
-                    "(31) Specify '" + searchCriteria.input() + "', and get a artists. Album SIZE is ");
-            assertEquals(0, result.getMediaFiles().size(),
-                    "(32) Specify '" + searchCriteria.input() + "', and get a artists. MediaFile SIZE is ");
-=======
             assertEquals(3, result.getTotalHits(),
-                    "(29) Specify '" + searchCriteria.getQuery() + "', total Hits is");
-            assertEquals(3, result.getArtists().size(), "(30) Specify '" + searchCriteria.getQuery()
+                    "(29) Specify '" + searchCriteria.input() + "', total Hits is");
+            assertEquals(3, result.getArtists().size(), "(30) Specify '" + searchCriteria.input()
                     + "', and get an artists. Artist SIZE is ");
-            assertEquals(0, result.getAlbums().size(), "(31) Specify '" + searchCriteria.getQuery()
+            assertEquals(0, result.getAlbums().size(), "(31) Specify '" + searchCriteria.input()
                     + "', and get a artists. Album SIZE is ");
-            assertEquals(0, result.getMediaFiles().size(), "(32) Specify '"
-                    + searchCriteria.getQuery() + "', and get a artists. MediaFile SIZE is ");
->>>>>>> 2965f776
+            assertEquals(0, result.getMediaFiles().size(), "(32) Specify '" + searchCriteria.input()
+                    + "', and get a artists. MediaFile SIZE is ");
 
             /*
              * Three hits to the artist. ALBUMARTIST is not registered with these.
@@ -1032,13 +978,8 @@
             int count = Integer.MAX_VALUE;
             List<MusicFolder> folders = getMusicFolders();
 
-<<<<<<< HEAD
-            HttpSearchCriteria criteria = director.construct("will", offset, count, false, folders,
-                    IndexType.ARTIST_ID3);
-=======
-            SearchCriteria criteria = director
+            HttpSearchCriteria criteria = director
                 .construct("will", offset, count, false, folders, IndexType.ARTIST_ID3);
->>>>>>> 2965f776
             SearchResult result = searchService.search(criteria);
             // Will hit because Airsonic's stopword is defined(#1235) => This case does not
             // hit because it is a phrase
