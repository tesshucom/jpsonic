--- conflicted
+++ resolved
@@ -149,13 +149,8 @@
                     null);
             JapaneseReadingUtils readingUtils = new JapaneseReadingUtils(settingsService);
             JpsonicComparators comparators = new JpsonicComparators(settingsService, readingUtils);
-<<<<<<< HEAD
             indexManager = new IndexManager(new LuceneUtils(), null, null, queryFactory, utils, comparators,
-                    settingsService, null, null, null, null);
-=======
-            indexManager = new IndexManager(null, null, queryFactory, utils, comparators, settingsService, null, null,
-                    null);
->>>>>>> 557debc9
+                    settingsService, null, null, null);
         }
 
         @GetGenresDecisions.Conditions.Settings.IsSortGenresByAlphabet.FALSE
@@ -487,13 +482,8 @@
         public void setup() {
             SettingsService settingsService = Mockito.mock(SettingsService.class);
             artistDao = mock(ArtistDao.class);
-<<<<<<< HEAD
-            albumDao = mock(AlbumDao.class);
             indexManager = new IndexManager(new LuceneUtils(), null, null, null, null, null, settingsService, null,
-                    artistDao, albumDao, null);
-=======
-            indexManager = new IndexManager(null, null, null, null, null, settingsService, null, artistDao, null);
->>>>>>> 557debc9
+                    artistDao, null);
         }
 
         @AfterEach
