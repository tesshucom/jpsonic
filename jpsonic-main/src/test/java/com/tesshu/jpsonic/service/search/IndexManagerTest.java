--- conflicted
+++ resolved
@@ -151,12 +151,8 @@
                     Mockito.mock(Ehcache.class), null, null);
             JapaneseReadingUtils readingUtils = new JapaneseReadingUtils(settingsService);
             JpsonicComparators comparators = new JpsonicComparators(settingsService, readingUtils);
-<<<<<<< HEAD
-            indexManager = new IndexManager(new LuceneUtils(), null, null, queryFactory, utils, comparators,
-=======
-            indexManager = new IndexManager(null, null, queryFactory, utils, comparators,
->>>>>>> 2965f776
-                    settingsService, null, null, null);
+            indexManager = new IndexManager(new LuceneUtils(), null, null, queryFactory, utils,
+                    comparators, settingsService, null, null, null);
         }
 
         @GetGenresDecisions.Conditions.Settings.IsSortGenresByAlphabet.FALSE
@@ -497,12 +493,8 @@
         public void setup() {
             SettingsService settingsService = Mockito.mock(SettingsService.class);
             artistDao = mock(ArtistDao.class);
-<<<<<<< HEAD
-            indexManager = new IndexManager(new LuceneUtils(), null, null, null, null, null, settingsService, null,
-=======
-            indexManager = new IndexManager(null, null, null, null, null, settingsService, null,
->>>>>>> 2965f776
-                    artistDao, null);
+            indexManager = new IndexManager(new LuceneUtils(), null, null, null, null, null,
+                    settingsService, null, artistDao, null);
         }
 
         @AfterEach
@@ -612,31 +604,18 @@
             int offset = 0;
             int count = Integer.MAX_VALUE;
 
-<<<<<<< HEAD
-            final HttpSearchCriteria criteriaArtist = director.construct("_DIR_ Ravel", offset, count, false,
-                    musicFolders, IndexType.ARTIST);
-            final HttpSearchCriteria criteriaAlbum = director.construct("Complete Piano Works", offset, count, false,
-                    musicFolders, IndexType.ALBUM);
-            final HttpSearchCriteria criteriaSong = director.construct("Gaspard", offset, count, false, musicFolders,
-                    IndexType.SONG);
-            final HttpSearchCriteria criteriaArtistId3 = director.construct("_DIR_ Ravel", offset, count, false,
-                    musicFolders, IndexType.ARTIST_ID3);
-            final HttpSearchCriteria criteriaAlbumId3 = director.construct("Complete Piano Works", offset, count, false,
-                    musicFolders, IndexType.ALBUM_ID3);
-=======
-            final SearchCriteria criteriaArtist = director
+            final HttpSearchCriteria criteriaArtist = director
                 .construct("_DIR_ Ravel", offset, count, false, musicFolders, IndexType.ARTIST);
-            final SearchCriteria criteriaAlbum = director
+            final HttpSearchCriteria criteriaAlbum = director
                 .construct("Complete Piano Works", offset, count, false, musicFolders,
                         IndexType.ALBUM);
-            final SearchCriteria criteriaSong = director
+            final HttpSearchCriteria criteriaSong = director
                 .construct("Gaspard", offset, count, false, musicFolders, IndexType.SONG);
-            final SearchCriteria criteriaArtistId3 = director
+            final HttpSearchCriteria criteriaArtistId3 = director
                 .construct("_DIR_ Ravel", offset, count, false, musicFolders, IndexType.ARTIST_ID3);
-            final SearchCriteria criteriaAlbumId3 = director
+            final HttpSearchCriteria criteriaAlbumId3 = director
                 .construct("Complete Piano Works", offset, count, false, musicFolders,
                         IndexType.ALBUM_ID3);
->>>>>>> 2965f776
 
             /* Delete DB record. */
 
