/*
 * This file is part of Jpsonic.
 *
 * Jpsonic is free software: you can redistribute it and/or modify
 * it under the terms of the GNU General Public License as published by
 * the Free Software Foundation, either version 3 of the License, or
 * (at your option) any later version.
 *
 * Jpsonic is distributed in the hope that it will be useful,
 * but WITHOUT ANY WARRANTY; without even the implied warranty of
 * MERCHANTABILITY or FITNESS FOR A PARTICULAR PURPOSE.  See the
 * GNU General Public License for more details.
 *
 * You should have received a copy of the GNU General Public License
 * along with this program. If not, see <http://www.gnu.org/licenses/>.
 *
 * (C) 2009 Sindre Mehus
 * (C) 2016 Airsonic Authors
 * (C) 2018 tesshucom
 */

package com.tesshu.jpsonic.service.upnp.processor;

import static com.tesshu.jpsonic.service.ServiceMockUtils.mock;
import static com.tesshu.jpsonic.util.PlayerUtils.now;
import static org.junit.Assert.assertNull;
import static org.junit.jupiter.api.Assertions.assertEquals;
import static org.junit.jupiter.api.Assertions.assertInstanceOf;
import static org.mockito.ArgumentMatchers.any;
import static org.mockito.ArgumentMatchers.anyInt;
import static org.mockito.ArgumentMatchers.anyList;
import static org.mockito.ArgumentMatchers.anyLong;
import static org.mockito.ArgumentMatchers.anyString;
import static org.mockito.Mockito.times;
import static org.mockito.Mockito.verify;
import static org.mockito.Mockito.when;

import java.util.Arrays;
import java.util.Collections;
import java.util.List;
import java.util.Map;

import com.tesshu.jpsonic.AbstractNeedsScan;
import com.tesshu.jpsonic.domain.Genre;
import com.tesshu.jpsonic.domain.GenreMasterCriteria;
import com.tesshu.jpsonic.domain.JpsonicComparators;
import com.tesshu.jpsonic.domain.MediaFile;
import com.tesshu.jpsonic.domain.MusicFolder;
import com.tesshu.jpsonic.service.JWTSecurityService;
import com.tesshu.jpsonic.service.MediaFileService;
import com.tesshu.jpsonic.service.MusicFolderService;
import com.tesshu.jpsonic.service.PlayerService;
import com.tesshu.jpsonic.service.SearchService;
import com.tesshu.jpsonic.service.SecurityService;
import com.tesshu.jpsonic.service.SettingsService;
import com.tesshu.jpsonic.service.TranscodingService;
import com.tesshu.jpsonic.util.LegacyMap;
import org.junit.jupiter.api.BeforeEach;
import org.junit.jupiter.api.Nested;
import org.junit.jupiter.api.Test;
import org.jupnp.support.model.DIDLContent;
import org.jupnp.support.model.container.Container;
import org.jupnp.support.model.container.GenreContainer;
import org.springframework.beans.factory.annotation.Autowired;

@SuppressWarnings({ "PMD.TooManyStaticImports", "PMD.AvoidDuplicateLiterals" })
class SongByGenreProcTest {

    @SuppressWarnings("PMD.SingularField") // pmd/pmd#4616
    @Nested
    class UnitTest {
        private SettingsService settingsService;
        private UpnpProcessorUtil util;
        private UpnpDIDLFactory factory;
        private SearchService searchService;
        private SongByGenreProc proc;

        @BeforeEach
        public void setup() {
            settingsService = mock(SettingsService.class);
            JWTSecurityService jwtSecurityService = mock(JWTSecurityService.class);
            MediaFileService mediaFileService = mock(MediaFileService.class);
            PlayerService playerService = mock(PlayerService.class);
            TranscodingService transcodingService = mock(TranscodingService.class);
            factory = new UpnpDIDLFactory(settingsService, jwtSecurityService, mediaFileService,
                    playerService, transcodingService);
            searchService = mock(SearchService.class);
<<<<<<< HEAD
            util = new UpnpProcessorUtil(mock(MusicFolderService.class), mock(SecurityService.class), settingsService,
                    mock(JpsonicComparators.class));
=======
            util = new UpnpProcessorUtil(mock(MusicFolderService.class),
                    mock(SecurityService.class), mock(JpsonicComparators.class));
>>>>>>> 2965f776
            proc = new SongByGenreProc(settingsService, util, factory, searchService);
        }

        @Test
        void testGetProcId() {
            assertEquals("sbg", proc.getProcId().getValue());
        }

        @Test
        void testCreateContainer() {
            Genre genre = new Genre("English/Japanese", 50, 100);
            Container container = proc.createContainer(genre);
            assertInstanceOf(GenreContainer.class, container);
            assertEquals("sbg/English/Japanese", container.getId());
            assertEquals("sbg", container.getParentID());
            assertEquals("English/Japanese", container.getTitle());
            assertEquals(50, container.getChildCount());
        }

        @Test
        void testGetDirectChildren() {
            assertEquals(Collections.emptyList(), proc.getDirectChildren(0, 0));
            verify(searchService, times(1))
                .getGenres(any(GenreMasterCriteria.class), anyLong(), anyLong());
        }

        @Test
        void testGetDirectChildrenCount() {
            assertEquals(0, proc.getDirectChildrenCount());
            verify(searchService, times(1)).getGenresCount(any(GenreMasterCriteria.class));
        }

        @Test
        void testGetDirectChild() {
            Genre genre = new Genre("English/Japanese", 50, 100);
            when(searchService.getGenres(any(GenreMasterCriteria.class), anyLong(), anyLong()))
                .thenReturn(List.of(genre));
            assertEquals("English/Japanese", proc.getDirectChild("English/Japanese").getName());
            assertNull(proc.getDirectChild("None"));
        }

        @Test
        void testGetChildren() {
            Genre genre = new Genre("English/Japanese", 50, 100);
            assertEquals(Collections.emptyList(), proc.getChildren(genre, 0, 0));
            verify(searchService, times(1))
                .getSongsByGenres(anyString(), anyInt(), anyInt(), anyList());
        }

        @Test
        void testGetChildSizeOf() {
            Genre genre = new Genre("English/Japanese", 50, 100);
            assertEquals(50, proc.getChildSizeOf(genre));
        }

        @Test
        void testAddChild() {
            DIDLContent content = new DIDLContent();
            MediaFile song = new MediaFile();
            factory = mock(UpnpDIDLFactory.class);
            proc = new SongByGenreProc(mock(SettingsService.class), util, factory, searchService);
            proc.addChild(content, song);
            verify(factory, times(1)).toMusicTrack(any(MediaFile.class));
            assertEquals(1, content.getCount());
            assertEquals(0, content.getContainers().size());
            assertEquals(1, content.getItems().size());
        }
    }

    @Nested
    class IntegrationTest extends AbstractNeedsScan {

        private static final List<MusicFolder> MUSIC_FOLDERS = Arrays
            .asList(new MusicFolder(1, resolveBaseMediaPath("Sort/Pagination/Artists"), "Artists",
                    true, now(), 1, false));

        @Autowired
        private SongByGenreProc songByGenreProc;

        @Override
        public List<MusicFolder> getMusicFolders() {
            return MUSIC_FOLDERS;
        }

        @BeforeEach
        public void setup() {
            setSortStrict(true);
            setSortAlphanum(true);
            settingsService.setSortAlbumsByYear(false);
            settingsService.setSortGenresByAlphabet(false);
            populateDatabaseOnlyOnce();
        }

        @Test
        void testGetItemCount() {
            assertEquals(31, songByGenreProc.getDirectChildrenCount());
        }

        @Test
        void testGetDirectChildren() {

            Map<String, Genre> c = LegacyMap.of();

            List<Genre> items = songByGenreProc.getDirectChildren(0, 10);
            items
                .stream()
                .filter(g -> !c.containsKey(g.getName()))
                .forEach(g -> c.put(g.getName(), g));
            assertEquals(c.size(), 10);

            items = songByGenreProc.getDirectChildren(10, 10);
            items
                .stream()
                .filter(g -> !c.containsKey(g.getName()))
                .forEach(g -> c.put(g.getName(), g));
            assertEquals(c.size(), 20);

            items = songByGenreProc.getDirectChildren(20, 100);
            assertEquals(11, items.size());
            items
                .stream()
                .filter(g -> !c.containsKey(g.getName()))
                .forEach(g -> c.put(g.getName(), g));
            assertEquals(c.size(), 31);

        }

        @Test
        void testGetChildren() {

            List<Genre> artists = songByGenreProc.getDirectChildren(0, 1);
            assertEquals(1, artists.size());
            // assertEquals("A;B;C", artists.get(0).getName());

            Map<String, MediaFile> c = LegacyMap.of();

            List<MediaFile> children = songByGenreProc.getChildren(artists.get(0), 0, 10);
            children
                .stream()
                .filter(m -> !c.containsKey(m.getGenre()))
                .forEach(m -> c.put(m.getGenre(), m));
            assertEquals(c.size(), 10);

            children = songByGenreProc.getChildren(artists.get(0), 10, 10);
            children
                .stream()
                .filter(m -> !c.containsKey(m.getGenre()))
                .forEach(m -> c.put(m.getGenre(), m));
            assertEquals(c.size(), 20);

            children = songByGenreProc.getChildren(artists.get(0), 20, 100);
            assertEquals(11, children.size());
            children
                .stream()
                .filter(m -> !c.containsKey(m.getGenre()))
                .forEach(m -> c.put(m.getGenre(), m));
            assertEquals(c.size(), 31);

        }

        @Test
        void testGetChildSizeOf() {
            List<Genre> artists = songByGenreProc.getDirectChildren(0, 1);
            assertEquals(1, artists.size());
            // assertEquals("A;B;C", artists.get(0).getName());
            assertEquals(31, songByGenreProc.getChildSizeOf(artists.get(0)));
        }
    }
}<|MERGE_RESOLUTION|>--- conflicted
+++ resolved
@@ -85,13 +85,8 @@
             factory = new UpnpDIDLFactory(settingsService, jwtSecurityService, mediaFileService,
                     playerService, transcodingService);
             searchService = mock(SearchService.class);
-<<<<<<< HEAD
-            util = new UpnpProcessorUtil(mock(MusicFolderService.class), mock(SecurityService.class), settingsService,
-                    mock(JpsonicComparators.class));
-=======
             util = new UpnpProcessorUtil(mock(MusicFolderService.class),
-                    mock(SecurityService.class), mock(JpsonicComparators.class));
->>>>>>> 2965f776
+                    mock(SecurityService.class), settingsService, mock(JpsonicComparators.class));
             proc = new SongByGenreProc(settingsService, util, factory, searchService);
         }
 
