<!--
# CHANGELOG.md
# tesshucom/jpsonic
# -->

<<<<<<< HEAD
## v2.1
=======
## v10.1.2

Fixes:
  * Fix LDAP authentication bypass

## v10.1.1
>>>>>>> f6905dec

  * Update of lucene-core(3.0.3 -> 7.4.0).
  * Simple Japanese phrase search.

## v2.0

  * Based upon Airsonic 10.2.0-SNAPSHOT 2018-7 (83ef76a Add Docker health check)

## v2.0

  * Based upon Airsonic 10.2.0-SNAPSHOT 2018-7 (83ef76a Add Docker health check)

## v1.3

  * It corresponds to ALBUM_SORT
  * Final release based upon Airsonic 10.1.1-RELEASE

## v1.2.2

  * It corresponds to ARTIST_SORT, ALBUM_ARTIST_SORT
  * Fixed a bug that caused case ignoring excessively. (Alphabet is originally A-Za-z)

## v1.2.1

  * Fixed bug related to sort of id 3

## v1.2

  * Supports sorting using not only morphological analysis but also tag analysis

## v1.1

  * Japanese index / Artist sort (id3)
  * Duplicate records may be included in getAlbunList Fixed a problem
  * Change DLNA icon

## v1.0

  * Japanese index / Artist sort (File structure)
  * Fixed bug in Lang of biography
  * Default Japanese
  * First release as Jpsonic
  * Based upon Airsonic 10.1.1-RELEASE<|MERGE_RESOLUTION|>--- conflicted
+++ resolved
@@ -3,27 +3,31 @@
 # tesshucom/jpsonic
 # -->
 
-<<<<<<< HEAD
+## v2.2.1
+
+  * Forward search reinforcement of artist name. Corresponds to full name, hiragana, katakana.
+  * Added index rebuilding process after scanning.
+  * Based upon Airsonic 10.2.0-SNAPSHOT f6905de(2018-8)
+  * Start build test with travis.
+
+## v2.2
+
+  * Forward search reinforcement of artist name. Corresponds to full name, hiragana, katakana.
+  * Added index rebuilding process after scanning.
+  * Based upon Airsonic 10.2.0-SNAPSHOT 8d3c0ec(2018-7)
+
 ## v2.1
-=======
-## v10.1.2
-
-Fixes:
-  * Fix LDAP authentication bypass
-
-## v10.1.1
->>>>>>> f6905dec
 
   * Update of lucene-core(3.0.3 -> 7.4.0).
   * Simple Japanese phrase search.
 
 ## v2.0
 
-  * Based upon Airsonic 10.2.0-SNAPSHOT 2018-7 (83ef76a Add Docker health check)
+  * Based upon Airsonic 10.2.0-SNAPSHOT 83ef76a(2018-7)
 
 ## v2.0
 
-  * Based upon Airsonic 10.2.0-SNAPSHOT 2018-7 (83ef76a Add Docker health check)
+  * Based upon Airsonic 10.2.0-SNAPSHOT 83ef76a(2018-7)
 
 ## v1.3
 
