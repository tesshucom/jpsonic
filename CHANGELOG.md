<<<<<<< HEAD
<!--
# CHANGELOG.md
# jpsonic/jpsonic
# -->

## v103.0.1
#### Based on *airsonic 10.4.0-SNAPSHOT c834bde*

> [c834bde]
> 
> Only player modification and search design changes.

  * fix problems moving to the next song automatically
  * fix Progress bar

## v103.0.0
#### Based on *airsonic 10.4.0-SNAPSHOT 2bfaea2*

> [2bfaea2]
> 
> Security fixes, codebase modernization etc.

  * Security update (spring:CVE-2019-11272&CVE-2019-11272, tomcat:CVE-2019-10072, jackson:CVE-2019-12814)
  * Migrate travis environment from oraclejdk to openjdk.
  * Remove Flash related implementation.
  * Various minor fixes related to javascript.
  * Streaming test enhancements
  etc

## v102.0.0
#### Based on *airsonic 10.3.1-RELEASE*

> [10.3.1-RELEASE]
> 
> Bug fixes, resource saving fixes, security fixes, codebase modernization, docker image update, support for Java 9 and greater etc.

  * Security update (jetty:CVE-2019-10241, CVE-2019-10246)
  * [fix] Fixed a bug that property may be overwritten with values other than firstChild when updating artistSort of AlbumId3.
  * [update] Added processing to delete unnecessary data from lucene index when scanning.
  * [update] Added multi genre support.

## v101.1.0
#### Based on *airsonic 10.3.0-SNAPSHOT c3a1980*

  * Security update (spring:CVE-2019-3795)
  * [update] Compatible with ID3v2.4. For files in ID3v2.4 format, will be load additional readable fields.
  * [update] Analysis improvement of artist reading.
             (1) Change the Tokenize method from Japanase analysis to ID3v2.4 word delimiter. Mis-analysis is reduced.
             (2) Changed not to exclude character types. This means that you can use the reading field with other than Japanese.
  * [update] Improved the process of scan replacement. Fixed to create a complete index in one scan.
  * [update] Added automatic generation change of search index. 
             When updating with definition changes, if the existing index data is old, will be delete it without reading it.
             You can recover only to the normal state by scanning once.

## v101.0.1
#### Based on *airsonic 10.3.0-SNAPSHOT c3a1980*

> [c3a1980]
> 
> A lot of JavaScript improvements, Launch on Jetty. Improving log output when running Jetty etc.

  * [fix] Fixed the problem of duplicate results in random search.
  * [fix] Fixed the problem that double registration occurs when creating search index.
  * [fix] Fixed a bug that DNLA which was occured in v101.0.0 can not be used.

## v101.0.0
#### Based on *airsonic 10.3.0-SNAPSHOT e330eeb*

> [e330eeb]
> 
> Fixes to improve DB reliability, Organize JavaScript, update some libraries, etc.
> 
> Suppress CVE by false positives(spring:CVE-2018-1258)

  * [fix] Fixed to prevent Java errors on the screen if a search is made when there is no search index data.
  * [fix] Fixed double search issue with random search.

## v100.1.0
#### Based on *airsonic 10.2.1-RELEASE*

  * Security update (checkstyle:CVE-2019-9658) There is no impact on already running servers
  * [fix] Fixed a bug that search cannot be performed if Music Folder exist with a specific string pattern.
  * [fix] Fixed a bug that year can not be specified in random search.
  * [update] lucene has been updated to 7.7.1.
  * [update] Adjusted the Boost value at search. 
    The order of the search results is weighted in the following priority order.
    (1) Hiragana input assistance for each Artist / Album / Song / (2) full name assistance for each (3) parsed words.
    (1) and (3) are indexed as necessary to take into account the amount of data in order to eliminate Japanese ambiguity.
  * [update] Fix for speed improvement Index reading cache, deletion of unnecessary copies, etc.
    Covers redundant, time-consuming Japanese processing and performs as fast as Airsonic and Subsonic.

## v100.0.0
#### Based on *airsonic 10.2.1-RELEASE*

  * Security update (stax:CVE-2018-20222) Prevent xxe during parse
  * Based on airsonic 10.2.1-RELEASE.
  * Jpsonic public repository has been created. The version check and release page has been changed to refer public repository.

## v2.3.0

  * Security update (stax:CVE-2018-1000840)
  * Fix for embedded Jetty compilation for evaluation purposes.
  * Based on airsonic e4bb808 (2019-2) Pull translations from transifex.

## v2.2.6

  * Security update (jackson-databind:CVE-2018-19360 - CVE-2018-19362, CVE-2018-14718 - CVE-2018-14721)
  * Based on airsonic adc2241 (2019-1) Fix broken keyboard shortcuts, defrag on HSQLDB, connection pooling for external database etc.

## v2.2.5

  * Security update (guava:CVE-2018-10237)
  * Suppress CVE by false positives(stax:CVE-2017-16224, slf4j:CVE-2018-8088)
  * Localization of version check. Changed Jpsonic update to notify management screen
  * Based on airsonic 77ca475 (2018-12) Screen modification, updating of various libraries, modification of test content, etc.
   - Modification of partial wording accompanying cleanup of overall translation
   - Image replacement related to adding icons for various devices

## v2.2.4

  * Fixed a bug where part of the start argument was not correctly recognized
	(jpsonic.defaultMusicFolder, jpsonic.defaultPodcastFolder, jpsonic.defaultPlaylistFolder)
  * Introduction of Airsonic integration test using Docker

## v2.2.3

  * Security update for cxf(CVE-2018-8039)
  * Based on airsonic 685f4fa (2018-10)

## v2.2.2

  * Improvement of Japanese Song search accuracy.
  * Random search fault correction.
  * Based on airsonic 8ba0bc8 (2018-8)

## v2.2.1

  * Security fix (LDAP authentication without a password).
  * Based upon Airsonic 10.2.0-SNAPSHOT f6905de(2018-8)
  * Start build test with travis.

## v2.2

  * Forward search reinforcement of artist name. Corresponds to full name, hiragana, katakana.
  * Added index rebuilding process after scanning.
  * Based upon Airsonic 10.2.0-SNAPSHOT 8d3c0ec(2018-7)

## v2.1

  * Update of lucene-core(3.0.3 -> 7.4.0).
  * Simple Japanese phrase search.

## v2.0

  * Based upon Airsonic 10.2.0-SNAPSHOT 83ef76a(2018-7)

## v2.0

  * Based upon Airsonic 10.2.0-SNAPSHOT 83ef76a(2018-7)

## v1.3

  * It corresponds to ALBUM_SORT
  * Final release based upon Airsonic 10.1.1-RELEASE

## v1.2.2

  * It corresponds to ARTIST_SORT, ALBUM_ARTIST_SORT
  * Fixed a bug that caused case ignoring excessively. (Alphabet is originally A-Za-z)

## v1.2.1

  * Fixed bug related to sort of id 3

## v1.2

  * Supports sorting using not only morphological analysis but also tag analysis

## v1.1

  * Japanese index / Artist sort (id3)
  * Duplicate records may be included in getAlbunList Fixed a problem
  * Change DLNA icon

## v1.0

  * Japanese index / Artist sort (File structure)
  * Fixed bug in Lang of biography
  * Default Japanese
  * First release as Jpsonic
  * Based upon Airsonic 10.1.1-RELEASE
=======
<!--
# CHANGELOG.md
# airsonic/airsonic
# -->

## v10.4.0 - 13 Jul 2019

Fixes:
- /stream When transcoding, always use chunked transfers and report that ranges
  are not supported. When not transcoding, support returning ranges but only if
requested.
- /stream Remove the option to never set Content-Length. This workaround is
  obsolete with correct handling of ranges when requested.
- Use spaces instead of coma in systemd lists
- Don't use ProtectHome by default in the systemd unit
- Show cover art not displaying on chromecast
- Fix downloads with embedded covers
- Fix a crash when transcoding a track without artist/album
- Fix the video player that was broken in cf1f86f
- Fix 3 minor errors in jsp files
    - Add a missing `$` in dlnaSettings
    - Add a missing taglib import in homePage.jsp
    - Add a missing `=` in playQueue.jsp's css
- Fix layout and alignment issues in current master branch
- Work around play queue not going to the next song automatically

Changes:
- Add m4b detection
- Cleanup unused libraries
- Better handling of ID3v2.4
- /stream Refactor
- /stream Dont use RanegOutputStream when entire range is requested
- /stream Omit unnecessary null check on ranges
- Declare the usage of HTML5 in the doctype
- Remove the embedded copy of jaxrpc
- Fix a possible stacktrace on RandomPlayQueue
- Add contrib/library\_autoupdater.sh (#1096)
- Remove the deprecated getAlphabetialAlbums method
- Remove the ghetto REST flash-based video player
- Add an `alt` attribute to images, to increase accessibility
- Use SVG for the icons for the default\_light theme
- Disallow deleting your own user or removing admin role
- SearchService refactoring
- Play internet radios in MediaElement (fix #408)
- Add internet radio source cache
- Hide play queue actions while playing internet radios
- Limit the amount of data we parse from remote internet radio playlists
- Show an error is an internet radio has no sources to load
- Do not try to load radio playlists in the browser when clicking on a radio
- Follow HTTP redirects when loading internet radio playlists

Translation Updates:
- Character encoding changes
- Strip the \<p>…\</p> markup in translation
- Add Weblate config

Security:
- Cookie is now marked httpOnly
- Jackson updates


## v10.3.1 - 21 May 2019

Fixes:
  * Fix utils.js naming issue

Security:
  * CVE-2019-12086 - bump jackson version

## v10.3.0 - 20 May 2019

Fixes:
  * Fix a javascript null-deref occuring when localstorage isn't available/supported by the browser
  * Fix StringIndexOutOfBounds errors thrown by DWR/YUI
  * Fix a small resource leak
  * Fix #611 Add support for Java 9 and greater
  * Fix typo in anonymous user name (#663)


Changes:
  * Maven Dependency Updates
  * HSQL: Checkpoint/defrag/shutdown optimizations
  * HSQL: Log tweaks
  * Remove momentjs, pngfix
  * Codebase modernization
  * Systemd unit hardening
  * Remove the external fonts usage
  * Update mediaelement from 4.1.1 to 4.2.9
  * Remove script.aculo.us dependency
  * Add description and viewport meta tags
  * Javascript cleanup/optimizations
  * Remove Google+ relics
  * Remove jquery-contextmenu since it's not used anywhere
  * Remove webfx stuff, since they're apparently not used
  * Remove WAP-related stuff
  * Do not show stack trace for client-side connection errors
  * Show more informative messages while streaming
  * Replace latin encoding with utf-8
  * Don't autocomplete the password field
  * Clicking on the logo now redirects to home instead of about
  * Remove mentions of subsonic premium
  * Add a permission check for the podcast folder
  * Replace the double-mustache anti-pattern
  * Remove the /db page
  * Bump jQuery/jquery-ui to the latest versions
  * Replace the flash player with medialement.js for the shared media
  * Add system properties for persisting the 'remember me' key
  * Replace the usage of prototypejs with jquery in changeCoverArt.jsp
  * Add the required keyword to some forms
  * Update docker base image to alpine 3.9


Security:
  * CVE-2019-10908 Generate new passwords in a secure way
  * Fix a xss and clean up some js
  * CVE-2019-10907 Use a random key to "encrypt" the remember-me cookie's value
  * Use https for external links
  * Fix a bunch of dom-based xss
  * Add a noopener and noreferrer to external urls
  * Avoid logging sensitive URL parameters in the Subsonic API
  * Fix various minor issues found by LGTM

## v10.2.1 - 18 Feb 2019

Security:
  * CVE-2018-20222 Prevent xxe during parse

## v10.2.0 - 16 Feb 2019

Fixes:
  * Fix #658 again: content type for unscaled images set based on jaudiotagger output
  * Reverted a93a18a and properly re-encoded with 'native2ascii -encoding UTF-8'
  * fix issues #638 and #574
  * Fix #596 SubStandard theme includes old Subsonic Logo
  * Fix themes using dark background with me\_js
  * Remove potential cast exception
  * Fixed github link opening in frame and not loading
  * Correct corrupted downloaded zip
  * Fix #778: Defragment embedded HSQLDB database more frequently
  * PlayQueue: Fix broken keyboard shortcuts
  * Fix #860 (external database performance) by using connection pooling … (#864)


Changes:
  * Made it easier to see current playing song for dark themes
  * Spring Boot 1.5.18
  * New add\_album to play queue
  * Remove margin of media\_control bar
  * Update to 3.3.0 java-jwt
  * catch exceptions ClientAbortException display a short message and return, to avoid the massive useless traceback in log
  * Update cxf to 3.1.15
  * Issue #164: Show link to MusicBrainz release on album pages
  * Handle player id as an Integer instead of Strin
  * Add Docker health check
  * Use dark media player theme on groove theme (#777)
  * Change to optional reCAPTCHA v2
  * Optionally parse podcast episode duration in seconds to [hh:]mm:ss
  * Add option to disable seeking on transcodes. (Mitigates #548 & #723)
  * White list jars that are scanned for tlds to prevent spurious logs
  * Tweaked logging around servlet container and added warning about jetty
  * Add extended favicons
  * Display folders as a list in Settings-\>Users and include the path.
  * Add 32x32 pixeled favicon / updated favicons in webapp
  * Updated internal maven plugins


Translation Updates:
  * Fixed elipse in english translation

Security:
  * Fix #749 Ensure transcode settings are protected
  * Bump version of guava to deal with CVE-2018-10237
  * Update jackson version
  * Fix #764 LDAP Login allows unauthenticated access

Not Fixed:
  * #685 - transcoding length issue

## v10.1.2 - 28 Aug 2018

Fixes:
  * Fix LDAP authentication bypass

## v10.1.1 - 16 Dec 2017

Changes:
  * Add show-all button on artist landing page
  * Upgrade jaudiotagger to 2.2.5 supporting Java 9

Fixes:
  * DLNA Recent Albums is just listing albums
  * NPE in docker container
  * Substandard theme css
  * Build error causing Jetty to be default container (should be Tomcat)

Translation Updates:
  * English language cleanup

## v10.1.0 - 04 Nov 2017

Changes:
  * New Jukebox player using javasound api
  * Localize artist bios from last.fm
  * Use `ffprobe` and not `ffmpeg` to scrape metadata
  * Added options for excluding files during scan (symlinks and regex)
  * Add "opus" and "mka" extension to default extension list

Fixes:
  * Error message readability
  * Adding album comment
  * Subsonic API wrong error behavior for getAlbumList
  * Stop airsonic from creating double slashes in urls.
  * Search csrf timeout/expiration
  
Security:
  * CVE-2014-3004 - XML playlist parsing

Translation Updates:
  * English

## v10.0.1 - 23 Aug 2017

Note that with this release, the jdbc-extra flavored war is now the default and only war.

  * Translation updates for French, Bulgarian, German, Italian, Spanish,
  * Docker image tweaks
  * Some light cleanup/refactorings
  * Fixed password reset
  * Fixed broken liquibase when airsonic.defaultMusicFolder is modified

## v10.0.0 - 06 Aug 2017

  * Rebranded to Airsonic
  * Replaced JWplayer with MediaElement.js (HTML5 player)
  * Upgraded to Subsonic API version 1.15
  * Added official Docker image
  * Added Airsonic to a Translation service (Weblate)
  * Some translations updates (English, French, German, and Russian)
  * New login page
  * Added additional war with builtin support for external databases
  * Improved playlist handling
  * DLNA browsing improvements
  * Small fixes and improvements

## v6.2 - 02 May 2017

  * Small fixes
  * Release only a month behind schedule! We're improving!

## v6.2.beta4 - 25 Apr 2017

  * Final fixes in Beta! Release soon

## v6.2.beta3 - 08 Apr 2017

  * API endpoint security tightening
  * More documentation
  * Less licensing code
  * More cowbell

## v6.2.beta2 - 24 Mar 2017

  * Add database settings UI
  * Documentation improvements
  * Lots of spit and polish

## v6.2.beta1 - 05 Mar 2017

  * Add external database support
  * Upgrade to new version of Spring
  * Replace subsonic-booter with Spring Boot
  * Remove remote-access service and port-forwarding
  * Remove vestigial Subsonic licensing calls
  * Add a demo site
  * Tests and bugfixes and documentation, oh my!

## v6.1 - 27 Nov 2016

  * First real stable release!

## v6.1.beta2 - 19 Nov 2016

  * Metaproject: Jenkins builds!
  * More documentation
  * Translation updates
  * Improve shuffling behaviour
  * Lots of small fixes, many more to come

## v6.1.beta1 - 15 May 2016

  * Meant as a release candidate; failed to make it past the Primary election.

## v6.1-alpha1 - 14 May 2016

  * Search+replace subsonic-->libresonic
  * Move out of org.sourceforge.subsonic namespace
  * Develop becomes horribly unstable, you shouldn't be using this.

## v6.0.1 - 14 May 2016

  * First recommended release
  * Updated Help/About page text

## v6.0 - 1 May 2016

  * First release as Libresonic
  * Based upon Subsonic 5.3(stable)
>>>>>>> 6c9c1de9
<|MERGE_RESOLUTION|>--- conflicted
+++ resolved
@@ -1,4 +1,3 @@
-<<<<<<< HEAD
 <!--
 # CHANGELOG.md
 # jpsonic/jpsonic
@@ -189,313 +188,4 @@
   * Fixed bug in Lang of biography
   * Default Japanese
   * First release as Jpsonic
-  * Based upon Airsonic 10.1.1-RELEASE
-=======
-<!--
-# CHANGELOG.md
-# airsonic/airsonic
-# -->
-
-## v10.4.0 - 13 Jul 2019
-
-Fixes:
-- /stream When transcoding, always use chunked transfers and report that ranges
-  are not supported. When not transcoding, support returning ranges but only if
-requested.
-- /stream Remove the option to never set Content-Length. This workaround is
-  obsolete with correct handling of ranges when requested.
-- Use spaces instead of coma in systemd lists
-- Don't use ProtectHome by default in the systemd unit
-- Show cover art not displaying on chromecast
-- Fix downloads with embedded covers
-- Fix a crash when transcoding a track without artist/album
-- Fix the video player that was broken in cf1f86f
-- Fix 3 minor errors in jsp files
-    - Add a missing `$` in dlnaSettings
-    - Add a missing taglib import in homePage.jsp
-    - Add a missing `=` in playQueue.jsp's css
-- Fix layout and alignment issues in current master branch
-- Work around play queue not going to the next song automatically
-
-Changes:
-- Add m4b detection
-- Cleanup unused libraries
-- Better handling of ID3v2.4
-- /stream Refactor
-- /stream Dont use RanegOutputStream when entire range is requested
-- /stream Omit unnecessary null check on ranges
-- Declare the usage of HTML5 in the doctype
-- Remove the embedded copy of jaxrpc
-- Fix a possible stacktrace on RandomPlayQueue
-- Add contrib/library\_autoupdater.sh (#1096)
-- Remove the deprecated getAlphabetialAlbums method
-- Remove the ghetto REST flash-based video player
-- Add an `alt` attribute to images, to increase accessibility
-- Use SVG for the icons for the default\_light theme
-- Disallow deleting your own user or removing admin role
-- SearchService refactoring
-- Play internet radios in MediaElement (fix #408)
-- Add internet radio source cache
-- Hide play queue actions while playing internet radios
-- Limit the amount of data we parse from remote internet radio playlists
-- Show an error is an internet radio has no sources to load
-- Do not try to load radio playlists in the browser when clicking on a radio
-- Follow HTTP redirects when loading internet radio playlists
-
-Translation Updates:
-- Character encoding changes
-- Strip the \<p>…\</p> markup in translation
-- Add Weblate config
-
-Security:
-- Cookie is now marked httpOnly
-- Jackson updates
-
-
-## v10.3.1 - 21 May 2019
-
-Fixes:
-  * Fix utils.js naming issue
-
-Security:
-  * CVE-2019-12086 - bump jackson version
-
-## v10.3.0 - 20 May 2019
-
-Fixes:
-  * Fix a javascript null-deref occuring when localstorage isn't available/supported by the browser
-  * Fix StringIndexOutOfBounds errors thrown by DWR/YUI
-  * Fix a small resource leak
-  * Fix #611 Add support for Java 9 and greater
-  * Fix typo in anonymous user name (#663)
-
-
-Changes:
-  * Maven Dependency Updates
-  * HSQL: Checkpoint/defrag/shutdown optimizations
-  * HSQL: Log tweaks
-  * Remove momentjs, pngfix
-  * Codebase modernization
-  * Systemd unit hardening
-  * Remove the external fonts usage
-  * Update mediaelement from 4.1.1 to 4.2.9
-  * Remove script.aculo.us dependency
-  * Add description and viewport meta tags
-  * Javascript cleanup/optimizations
-  * Remove Google+ relics
-  * Remove jquery-contextmenu since it's not used anywhere
-  * Remove webfx stuff, since they're apparently not used
-  * Remove WAP-related stuff
-  * Do not show stack trace for client-side connection errors
-  * Show more informative messages while streaming
-  * Replace latin encoding with utf-8
-  * Don't autocomplete the password field
-  * Clicking on the logo now redirects to home instead of about
-  * Remove mentions of subsonic premium
-  * Add a permission check for the podcast folder
-  * Replace the double-mustache anti-pattern
-  * Remove the /db page
-  * Bump jQuery/jquery-ui to the latest versions
-  * Replace the flash player with medialement.js for the shared media
-  * Add system properties for persisting the 'remember me' key
-  * Replace the usage of prototypejs with jquery in changeCoverArt.jsp
-  * Add the required keyword to some forms
-  * Update docker base image to alpine 3.9
-
-
-Security:
-  * CVE-2019-10908 Generate new passwords in a secure way
-  * Fix a xss and clean up some js
-  * CVE-2019-10907 Use a random key to "encrypt" the remember-me cookie's value
-  * Use https for external links
-  * Fix a bunch of dom-based xss
-  * Add a noopener and noreferrer to external urls
-  * Avoid logging sensitive URL parameters in the Subsonic API
-  * Fix various minor issues found by LGTM
-
-## v10.2.1 - 18 Feb 2019
-
-Security:
-  * CVE-2018-20222 Prevent xxe during parse
-
-## v10.2.0 - 16 Feb 2019
-
-Fixes:
-  * Fix #658 again: content type for unscaled images set based on jaudiotagger output
-  * Reverted a93a18a and properly re-encoded with 'native2ascii -encoding UTF-8'
-  * fix issues #638 and #574
-  * Fix #596 SubStandard theme includes old Subsonic Logo
-  * Fix themes using dark background with me\_js
-  * Remove potential cast exception
-  * Fixed github link opening in frame and not loading
-  * Correct corrupted downloaded zip
-  * Fix #778: Defragment embedded HSQLDB database more frequently
-  * PlayQueue: Fix broken keyboard shortcuts
-  * Fix #860 (external database performance) by using connection pooling … (#864)
-
-
-Changes:
-  * Made it easier to see current playing song for dark themes
-  * Spring Boot 1.5.18
-  * New add\_album to play queue
-  * Remove margin of media\_control bar
-  * Update to 3.3.0 java-jwt
-  * catch exceptions ClientAbortException display a short message and return, to avoid the massive useless traceback in log
-  * Update cxf to 3.1.15
-  * Issue #164: Show link to MusicBrainz release on album pages
-  * Handle player id as an Integer instead of Strin
-  * Add Docker health check
-  * Use dark media player theme on groove theme (#777)
-  * Change to optional reCAPTCHA v2
-  * Optionally parse podcast episode duration in seconds to [hh:]mm:ss
-  * Add option to disable seeking on transcodes. (Mitigates #548 & #723)
-  * White list jars that are scanned for tlds to prevent spurious logs
-  * Tweaked logging around servlet container and added warning about jetty
-  * Add extended favicons
-  * Display folders as a list in Settings-\>Users and include the path.
-  * Add 32x32 pixeled favicon / updated favicons in webapp
-  * Updated internal maven plugins
-
-
-Translation Updates:
-  * Fixed elipse in english translation
-
-Security:
-  * Fix #749 Ensure transcode settings are protected
-  * Bump version of guava to deal with CVE-2018-10237
-  * Update jackson version
-  * Fix #764 LDAP Login allows unauthenticated access
-
-Not Fixed:
-  * #685 - transcoding length issue
-
-## v10.1.2 - 28 Aug 2018
-
-Fixes:
-  * Fix LDAP authentication bypass
-
-## v10.1.1 - 16 Dec 2017
-
-Changes:
-  * Add show-all button on artist landing page
-  * Upgrade jaudiotagger to 2.2.5 supporting Java 9
-
-Fixes:
-  * DLNA Recent Albums is just listing albums
-  * NPE in docker container
-  * Substandard theme css
-  * Build error causing Jetty to be default container (should be Tomcat)
-
-Translation Updates:
-  * English language cleanup
-
-## v10.1.0 - 04 Nov 2017
-
-Changes:
-  * New Jukebox player using javasound api
-  * Localize artist bios from last.fm
-  * Use `ffprobe` and not `ffmpeg` to scrape metadata
-  * Added options for excluding files during scan (symlinks and regex)
-  * Add "opus" and "mka" extension to default extension list
-
-Fixes:
-  * Error message readability
-  * Adding album comment
-  * Subsonic API wrong error behavior for getAlbumList
-  * Stop airsonic from creating double slashes in urls.
-  * Search csrf timeout/expiration
-  
-Security:
-  * CVE-2014-3004 - XML playlist parsing
-
-Translation Updates:
-  * English
-
-## v10.0.1 - 23 Aug 2017
-
-Note that with this release, the jdbc-extra flavored war is now the default and only war.
-
-  * Translation updates for French, Bulgarian, German, Italian, Spanish,
-  * Docker image tweaks
-  * Some light cleanup/refactorings
-  * Fixed password reset
-  * Fixed broken liquibase when airsonic.defaultMusicFolder is modified
-
-## v10.0.0 - 06 Aug 2017
-
-  * Rebranded to Airsonic
-  * Replaced JWplayer with MediaElement.js (HTML5 player)
-  * Upgraded to Subsonic API version 1.15
-  * Added official Docker image
-  * Added Airsonic to a Translation service (Weblate)
-  * Some translations updates (English, French, German, and Russian)
-  * New login page
-  * Added additional war with builtin support for external databases
-  * Improved playlist handling
-  * DLNA browsing improvements
-  * Small fixes and improvements
-
-## v6.2 - 02 May 2017
-
-  * Small fixes
-  * Release only a month behind schedule! We're improving!
-
-## v6.2.beta4 - 25 Apr 2017
-
-  * Final fixes in Beta! Release soon
-
-## v6.2.beta3 - 08 Apr 2017
-
-  * API endpoint security tightening
-  * More documentation
-  * Less licensing code
-  * More cowbell
-
-## v6.2.beta2 - 24 Mar 2017
-
-  * Add database settings UI
-  * Documentation improvements
-  * Lots of spit and polish
-
-## v6.2.beta1 - 05 Mar 2017
-
-  * Add external database support
-  * Upgrade to new version of Spring
-  * Replace subsonic-booter with Spring Boot
-  * Remove remote-access service and port-forwarding
-  * Remove vestigial Subsonic licensing calls
-  * Add a demo site
-  * Tests and bugfixes and documentation, oh my!
-
-## v6.1 - 27 Nov 2016
-
-  * First real stable release!
-
-## v6.1.beta2 - 19 Nov 2016
-
-  * Metaproject: Jenkins builds!
-  * More documentation
-  * Translation updates
-  * Improve shuffling behaviour
-  * Lots of small fixes, many more to come
-
-## v6.1.beta1 - 15 May 2016
-
-  * Meant as a release candidate; failed to make it past the Primary election.
-
-## v6.1-alpha1 - 14 May 2016
-
-  * Search+replace subsonic-->libresonic
-  * Move out of org.sourceforge.subsonic namespace
-  * Develop becomes horribly unstable, you shouldn't be using this.
-
-## v6.0.1 - 14 May 2016
-
-  * First recommended release
-  * Updated Help/About page text
-
-## v6.0 - 1 May 2016
-
-  * First release as Libresonic
-  * Based upon Subsonic 5.3(stable)
->>>>>>> 6c9c1de9
+  * Based upon Airsonic 10.1.1-RELEASE