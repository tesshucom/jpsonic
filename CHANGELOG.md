<!--
# CHANGELOG.md
# tesshucom/jpsonic
# -->

## v2.2.3

  * Security update for cxf(CVE-2018-8039)
  * Based on airsonic 685f4fa (2018-10)

## v2.2.2

  * Improvement of Japanese Song search accuracy.
  * Random search fault correction.
  * Based on airsonic 8ba0bc8 (2018-8)

## v2.2.1

  * Security fix (LDAP authentication without a password).
  * Based upon Airsonic 10.2.0-SNAPSHOT f6905de(2018-8)
  * Start build test with travis.

## v2.2

  * Forward search reinforcement of artist name. Corresponds to full name, hiragana, katakana.
  * Added index rebuilding process after scanning.
  * Based upon Airsonic 10.2.0-SNAPSHOT 8d3c0ec(2018-7)

## v2.1

  * Update of lucene-core(3.0.3 -> 7.4.0).
  * Simple Japanese phrase search.

## v2.0

  * Based upon Airsonic 10.2.0-SNAPSHOT 83ef76a(2018-7)

## v2.0

  * Based upon Airsonic 10.2.0-SNAPSHOT 83ef76a(2018-7)

<<<<<<< HEAD
## v1.3
=======
  * Rebranded to Airsonic
  * Replaced JWplayer with MediaElement.js (HTML5 player)
  * Upgraded to Subsonic API version 1.15
  * Added official Docker image
  * Added Airsonic to a Translation service (Weblate)
  * Some translations updates (English, French, German, and Russian)
  * New login page
  * Added additional war with builtin support for external databases
  * Improved playlist handling
  * DLNA browsing improvements
  * Small fixes and improvements
>>>>>>> ffd84460

  * It corresponds to ALBUM_SORT
  * Final release based upon Airsonic 10.1.1-RELEASE

## v1.2.2

  * It corresponds to ARTIST_SORT, ALBUM_ARTIST_SORT
  * Fixed a bug that caused case ignoring excessively. (Alphabet is originally A-Za-z)

## v1.2.1

  * Fixed bug related to sort of id 3

## v1.2

  * Supports sorting using not only morphological analysis but also tag analysis

## v1.1

  * Japanese index / Artist sort (id3)
  * Duplicate records may be included in getAlbunList Fixed a problem
  * Change DLNA icon

## v1.0

  * Japanese index / Artist sort (File structure)
  * Fixed bug in Lang of biography
  * Default Japanese
  * First release as Jpsonic
  * Based upon Airsonic 10.1.1-RELEASE<|MERGE_RESOLUTION|>--- conflicted
+++ resolved
@@ -2,6 +2,13 @@
 # CHANGELOG.md
 # tesshucom/jpsonic
 # -->
+
+
+## v2.2.4
+
+  * Fixed a bug where part of the start argument was not correctly recognized
+	(jpsonic.defaultMusicFolder, jpsonic.defaultPodcastFolder, jpsonic.defaultPlaylistFolder)
+  * Introduction of Airsonic integration test using Docker
 
 ## v2.2.3
 
@@ -39,21 +46,7 @@
 
   * Based upon Airsonic 10.2.0-SNAPSHOT 83ef76a(2018-7)
 
-<<<<<<< HEAD
 ## v1.3
-=======
-  * Rebranded to Airsonic
-  * Replaced JWplayer with MediaElement.js (HTML5 player)
-  * Upgraded to Subsonic API version 1.15
-  * Added official Docker image
-  * Added Airsonic to a Translation service (Weblate)
-  * Some translations updates (English, French, German, and Russian)
-  * New login page
-  * Added additional war with builtin support for external databases
-  * Improved playlist handling
-  * DLNA browsing improvements
-  * Small fixes and improvements
->>>>>>> ffd84460
 
   * It corresponds to ALBUM_SORT
   * Final release based upon Airsonic 10.1.1-RELEASE
