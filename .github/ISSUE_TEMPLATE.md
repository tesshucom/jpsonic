--- conflicted
+++ resolved
@@ -25,13 +25,8 @@
  * **Jpsonic version**: *the version listed on the About page*
  * **Operating system**: *the operating system you're running Jpsonic on.
    Linux, what distribution; Windows or Mac, what version?*
-<<<<<<< HEAD
- * **Java version**: *the Java version your using to run Jpsonic.*
+ * **Java version**: *the Java version you are using to run Jpsonic.*
  * **Proxy server**: *if running Jpsonic behind a proxy, what server and
-=======
- * **Java version**: *the Java version you are using to run Airsonic.*
- * **Proxy server**: *if running Airsonic behind a proxy, what server and
->>>>>>> 06e36ff1
    version? Otherwise,* None
  * **Client**: *what browser and version you use to access the Jpsonic web
    interface, or the name and version of another app you're using.*
