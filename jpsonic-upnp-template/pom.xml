--- conflicted
+++ resolved
@@ -9,11 +9,7 @@
     <parent>
         <groupId>com.tesshu.jpsonic.player</groupId>
         <artifactId>jpsonic</artifactId>
-<<<<<<< HEAD
-        <version>111.4.6</version>
-=======
         <version>111.5.0-SNAPSHOT</version>
->>>>>>> 42733e8a
     </parent>
 
     <dependencies>
