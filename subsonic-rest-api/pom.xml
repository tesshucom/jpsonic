<project xmlns="http://maven.apache.org/POM/4.0.0" xmlns:xsi="http://www.w3.org/2001/XMLSchema-instance"
         xsi:schemaLocation="http://maven.apache.org/POM/4.0.0 http://maven.apache.org/maven-v4_0_0.xsd">

    <modelVersion>4.0.0</modelVersion>
    <artifactId>subsonic-rest-api</artifactId>
    <name>Subsonic REST API</name>

    <parent>
<<<<<<< HEAD
        <groupId>com.tesshu.jpsonic.player</groupId>
        <artifactId>jpsonic</artifactId>
        <version>10.4.0-RELEASE</version>
=======
        <groupId>org.airsonic.player</groupId>
        <artifactId>airsonic</artifactId>
        <version>10.5.0-SNAPSHOT</version>
>>>>>>> 3c5735e0
    </parent>

    <dependencies>
        <dependency>
            <groupId>javax.xml.bind</groupId>
            <artifactId>jaxb-api</artifactId>
        </dependency>
    </dependencies>

    <build>
        <plugins>
            <plugin>
                <groupId>org.jvnet.jaxb2.maven2</groupId>
                <artifactId>maven-jaxb2-plugin</artifactId>
                <executions>
                    <execution>
                        <goals>
                            <goal>generate</goal>
                        </goals>
                    </execution>
                </executions>
            </plugin>
        </plugins>
    </build>
</project><|MERGE_RESOLUTION|>--- conflicted
+++ resolved
@@ -6,15 +6,9 @@
     <name>Subsonic REST API</name>
 
     <parent>
-<<<<<<< HEAD
         <groupId>com.tesshu.jpsonic.player</groupId>
         <artifactId>jpsonic</artifactId>
-        <version>10.4.0-RELEASE</version>
-=======
-        <groupId>org.airsonic.player</groupId>
-        <artifactId>airsonic</artifactId>
         <version>10.5.0-SNAPSHOT</version>
->>>>>>> 3c5735e0
     </parent>
 
     <dependencies>
