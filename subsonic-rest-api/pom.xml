<project xmlns="http://maven.apache.org/POM/4.0.0" xmlns:xsi="http://www.w3.org/2001/XMLSchema-instance"
         xsi:schemaLocation="http://maven.apache.org/POM/4.0.0 http://maven.apache.org/maven-v4_0_0.xsd">

    <modelVersion>4.0.0</modelVersion>
    <artifactId>subsonic-rest-api</artifactId>
    <name>Subsonic REST API</name>

    <parent>
<<<<<<< HEAD
        <groupId>com.tesshu.jpsonic.player</groupId>
        <artifactId>jpsonic</artifactId>
        <version>10.1.1-RELEASE</version>
=======
        <groupId>org.airsonic.player</groupId>
        <artifactId>airsonic</artifactId>
        <version>10.2.0-SNAPSHOT</version>
>>>>>>> 83ef76a0
    </parent>

    <build>
        <plugins>
            <plugin>
                <groupId>org.jvnet.jaxb2.maven2</groupId>
                <artifactId>maven-jaxb2-plugin</artifactId>
                <executions>
                    <execution>
                        <goals>
                            <goal>generate</goal>
                        </goals>
                    </execution>
                </executions>
            </plugin>
        </plugins>
    </build>
</project><|MERGE_RESOLUTION|>--- conflicted
+++ resolved
@@ -6,15 +6,9 @@
     <name>Subsonic REST API</name>
 
     <parent>
-<<<<<<< HEAD
         <groupId>com.tesshu.jpsonic.player</groupId>
         <artifactId>jpsonic</artifactId>
-        <version>10.1.1-RELEASE</version>
-=======
-        <groupId>org.airsonic.player</groupId>
-        <artifactId>airsonic</artifactId>
         <version>10.2.0-SNAPSHOT</version>
->>>>>>> 83ef76a0
     </parent>
 
     <build>
