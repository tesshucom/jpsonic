--- conflicted
+++ resolved
@@ -8,11 +8,7 @@
     <parent>
         <groupId>com.tesshu.jpsonic.player</groupId>
         <artifactId>jpsonic</artifactId>
-<<<<<<< HEAD
-    <version>112.0.5</version>
-=======
     <version>112.1.0-SNAPSHOT</version>
->>>>>>> ae3b8263
     </parent>
 
     <dependencies>
