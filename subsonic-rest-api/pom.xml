--- conflicted
+++ resolved
@@ -8,11 +8,7 @@
     <parent>
         <groupId>com.tesshu.jpsonic.player</groupId>
         <artifactId>jpsonic</artifactId>
-<<<<<<< HEAD
-    <version>112.1.9</version>
-=======
     <version>112.2.0-SNAPSHOT</version>
->>>>>>> 6be129cb
     </parent>
 
     <dependencies>
