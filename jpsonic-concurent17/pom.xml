<?xml version="1.0" encoding="UTF-8"?>
<project xmlns="http://maven.apache.org/POM/4.0.0" xmlns:xsi="http://www.w3.org/2001/XMLSchema-instance" xsi:schemaLocation="http://maven.apache.org/POM/4.0.0 http://maven.apache.org/maven-v4_0_0.xsd">

  <modelVersion>4.0.0</modelVersion>

  <parent>
    <groupId>com.tesshu.jpsonic.player</groupId>
    <artifactId>jpsonic</artifactId>
<<<<<<< HEAD
    <version>114.1.12</version>
=======
    <version>114.2.0-SNAPSHOT</version>
>>>>>>> d0553384
  </parent>
  <artifactId>jpsonic-concurent17</artifactId>
  <name>Concurent Config for Java17</name>

  <properties>
    <main.basedir>${project.parent.basedir}</main.basedir>
  </properties>

  <dependencies>
    <dependency>
      <groupId>org.checkerframework</groupId>
      <artifactId>checker-qual</artifactId>
    </dependency>
    <dependency>
      <groupId>org.springframework.boot</groupId>
      <artifactId>spring-boot-starter</artifactId>
      <exclusions>
        <exclusion>
          <groupId>org.yaml</groupId>
          <artifactId>snakeyaml</artifactId>
        </exclusion>
      </exclusions>
    </dependency>
    <dependency>
      <groupId>org.springframework.boot</groupId>
      <artifactId>spring-boot-starter-test</artifactId>
      <scope>test</scope>
    </dependency>
  </dependencies>
</project><|MERGE_RESOLUTION|>--- conflicted
+++ resolved
@@ -6,11 +6,7 @@
   <parent>
     <groupId>com.tesshu.jpsonic.player</groupId>
     <artifactId>jpsonic</artifactId>
-<<<<<<< HEAD
-    <version>114.1.12</version>
-=======
     <version>114.2.0-SNAPSHOT</version>
->>>>>>> d0553384
   </parent>
   <artifactId>jpsonic-concurent17</artifactId>
   <name>Concurent Config for Java17</name>
