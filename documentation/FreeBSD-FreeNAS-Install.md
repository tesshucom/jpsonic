# Installing Libresonic on FreeBSD 10.3 and FreeNAS 9.10

### Preamble
This guide will wallk you through the process of deploying Libresonic on FreeBSD either in a Jail on on the main system.  The prerequisites are you have root access on your FreeBSD machine (or jail), the ip address of the machine (or jail) and the Libresonic war available at the [Libresonic github page](https://github.com/Libresonic/libresonic/releases)

If on FreeNAS create a standard jail in the web interface and enter the shell.

### 1. Install Tomcat
To run Libresonic we need a server to run it in.  Log into your machine and then run these commands either as root or with sudo

    #pkg install tomcat8 nano

Hit y on all prompts to complete installation of Tomcat

### 2.Configure Tomcat
Edit Tomcat's user configuration file with your favourite text editor.  We installed nano in step 1.

	#rm /usr/local/apache-tomcat-8.0/conf/tomcat-users.xml
    #nano /usr/local/apache-tomcat-8.0/conf/tomcat-users.xml 


Copy this

	<tomcat-users xmlns="http://tomcat.apache.org/xml"
              xmlns:xsi="http://www.w3.org/2001/XMLSchema-instance"
              xsi:schemaLocation="http://tomcat.apache.org/xml tomcat-users.xsd"
              version="1.0">

	<role rolename="manager-gui"/>
 	<role rolename="manager-script"/>
 	<role rolename="manager-jmx"/>
 	<role rolename="manager-status"/>
 	<role rolename="admin-gui"/>
 	<role rolename="admin-script"/>
 	<user username="admin" password="admin" roles="manager-gui,manager-script,manager-jmx,manager-status,admin-gui,admin-script"/>

	</tomcat-users>

Use Ctrl-O to save and y to confirm.  Ctrl-X to exit Nano.

If you wish to use a different username and password please append the second last line to contain your preferred username and password.

    <user username="yourusername" password="yourpassword" roles="manager-gui,manager-script,manager-jmx,manager-status,admin-gui,admin-script"/>

### 3. Start and test Tomcat
    #echo tomcat8_enable="YES" >> /etc/rc.conf
    #service tomcat8 start

Test Tomcat is listening on port 8080

    # netstat -an | grep 8080
It should return a line containing the IP address of your system (or jail).  ie mine returns

     tcp4	0	0 10.0.0.10.8080	*.*	LISTEN
If in a jail it may also return the line "netstat: kvm not available: /dev/mem: No such file or directory" This can be ignored.

### 4. Create directories and set up permissions
    #mkdir /var/libresonic
    #chown -R www:www /var/libresonic
    #chown -R www:www /usr/local/apache-tomcat-8.0/webapps

### 5. Deploy Libresonic
Open a web browser and enter your servers IP address in the url bar followed by :8080  eg

    10.0.0.10:8080

You should be greeted by the Apache Tomcat page.  Click on the Manager App button on the right of the page and enter the username and password used in step 3.  Default was username: admin and password: admin

<<<<<<< HEAD
Scroll down to Deploy and the subheading "WAR file to deploy" hit choose file and select the libresonic.war downloaded in the preamble.  After selecting press the deploy button.  Scroll up and press start.  When the page refreshes a message "OK - Started application at context path /libresonic-v6.1.rc1" should be visible.
=======
Scroll down to Deploy and the subheading "WAR file to deploy" hit choose file and select the libresonic.war downloaded in the preamble.  After selecting press the deploy button.  Scroll up and press start.  When the page refreshes a message "OK - Started application at context path /libresonic-v6.1.beta2" should be visible.
>>>>>>> fa00684a

### 6. Navigate to Libresonic

In a browser.  Take your server IP address and port and append the the context path from above

<<<<<<< HEAD
ie if the War deployed was called libresonic-v6.1.rc1.war navigate to:

    10.0.0.10:8080/libresonic-v6.1.rc1/
=======
ie if the War deployed was called libresonic-v6.1.beta2.war navigate to:

    10.0.0.10:8080/libresonic-v6.1.beta2/
>>>>>>> fa00684a

### 7. Log into Libresonic

Log in.  The default is username: admin password: admin
Follow the prompts on the web page to change the password.  This will log you out.  Please re-login with your new password

### 8. Set up media
If you are on FreeBSD in a jail, consult the documentation for your Jail Manager tool on how to pass through storage.  If using FreeNAS please use the FreeNAS webui to pass through the dataset containing your music.

In Libresonic click 2. Setup Media folders.

Name your media folder and put in the path to your music.  Then click "Scan media folders now"

Congratulations you have set up Libresonic

##Transcoding Support

If you want transcoding and DON'T need mp3 support

    #pkg install ffmpeg
    #ln -s /usr/local/bin/ffmpeg /var/libresonic/transcode/ffmpeg
    #service tomcat8 restart

Congratulations you have transcoding enabled

If you need mp3 support and most likely you will the process is more arduous as FreeBSD's ffmpeg doesn't contain mp3 support by default and must be configured and compiled by the user.

### 1. Install ffmpeg dependencies and Ports Tree

Install the dependencies required to build and use ffmpeg

    #pkg install yasm binutils texi2html frei0r v4l_compat gmake pkgconf perl5 fontconfig freetype2 opencv-core schroedinger libtheora libv4l libva libvdpau libvorbis libvpx libx264 xvid gnutls libiconv

Now install the FreeBSD Ports Tree

    #portsnap fetch
    #portsnap extract
    

### 2. Build ffmpeg
Navigate to the ffmpeg port directory

    #cd /usr/ports/multimedia/ffmpeg

Configure ffmpeg build

    #make configure

This will bring up a menu.  Scroll down using arrow keys to "LAME" and hit the spacebar to enable it.  Press enter to continue.
The ffmpeg source files will automatically be downloaded then you will be presented with an additional prompt to install documentation.  I uncheck with spacebar then press enter to continue.  

Commence build and installation of ffmpeg

    #make install clean

Building ffmpeg will take some time depending on the capabilities of your machine, please be patient.

Link ffmpeg to where Libresonic expects the transcoder to be.  

    #ln -s /usr/local/bin/ffmpeg /var/libresonic/transcode/ffmpeg
    
Finally restart tomcat

    #service tomcat8 restart

Congratulations you have ffmpeg with mp3 support installed ready for Libresonic to use.<|MERGE_RESOLUTION|>--- conflicted
+++ resolved
@@ -66,25 +66,15 @@
 
 You should be greeted by the Apache Tomcat page.  Click on the Manager App button on the right of the page and enter the username and password used in step 3.  Default was username: admin and password: admin
 
-<<<<<<< HEAD
-Scroll down to Deploy and the subheading "WAR file to deploy" hit choose file and select the libresonic.war downloaded in the preamble.  After selecting press the deploy button.  Scroll up and press start.  When the page refreshes a message "OK - Started application at context path /libresonic-v6.1.rc1" should be visible.
-=======
-Scroll down to Deploy and the subheading "WAR file to deploy" hit choose file and select the libresonic.war downloaded in the preamble.  After selecting press the deploy button.  Scroll up and press start.  When the page refreshes a message "OK - Started application at context path /libresonic-v6.1.beta2" should be visible.
->>>>>>> fa00684a
+Scroll down to Deploy and the subheading "WAR file to deploy" hit choose file and select the libresonic.war downloaded in the preamble.  After selecting press the deploy button.  Scroll up and press start.  When the page refreshes a message "OK - Started application at context path /libresonic-v6.1" should be visible.
 
 ### 6. Navigate to Libresonic
 
 In a browser.  Take your server IP address and port and append the the context path from above
 
-<<<<<<< HEAD
-ie if the War deployed was called libresonic-v6.1.rc1.war navigate to:
+ie if the War deployed was called libresonic-v6.1.war navigate to:
 
-    10.0.0.10:8080/libresonic-v6.1.rc1/
-=======
-ie if the War deployed was called libresonic-v6.1.beta2.war navigate to:
-
-    10.0.0.10:8080/libresonic-v6.1.beta2/
->>>>>>> fa00684a
+    10.0.0.10:8080/libresonic-v6.1/
 
 ### 7. Log into Libresonic
 
