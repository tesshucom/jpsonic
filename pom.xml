<?xml version="1.0" encoding="UTF-8"?>
<project xmlns="http://maven.apache.org/POM/4.0.0" xmlns:xsi="http://www.w3.org/2001/XMLSchema-instance" xsi:schemaLocation="http://maven.apache.org/POM/4.0.0 http://maven.apache.org/maven-v4_0_0.xsd">

    <modelVersion>4.0.0</modelVersion>
    <groupId>org.libresonic.player</groupId>
    <artifactId>libresonic</artifactId>
<<<<<<< HEAD
    <version>6.3-SNAPSHOT</version>
=======
    <version>6.2</version>
>>>>>>> 4806f772
    <name>Libresonic</name>
    <packaging>pom</packaging>
    <organization>
        <name>Libresonic</name>
        <url>https://libresonic.org/</url>
    </organization>
    <inceptionYear>2016</inceptionYear>

    <properties>
        <failOnDependencyWarning>true</failOnDependencyWarning>
        <project.build.sourceEncoding>iso-8859-1</project.build.sourceEncoding>
        <cxf.version>3.1.8</cxf.version>
    </properties>

    <repositories>
        <repository>
            <id>local1</id>
            <name>Local Repository</name>
            <url>file://${project.basedir}/../repo</url>
        </repository>
        <repository>
            <id>java_net</id>
            <name>download.java.net</name>
            <url>http://download.java.net/maven/2/</url>
        </repository>
        <repository>
            <id>teleal</id>
            <name>teleal</name>
            <url>http://teleal.org/m2</url>
        </repository>
        <repository>
            <id>jaudiotagger-repository</id>
            <url>https://dl.bintray.com/ijabz/maven</url>
        </repository>
    </repositories>

    <pluginRepositories>
        <pluginRepository>
            <id>local1</id>
            <name>Local Repository</name>
            <url>file://${project.basedir}/../repo</url>
        </pluginRepository>
    </pluginRepositories>

    <scm>
        <connection>scm:git:git://github.com/Libresonic/libresonic.git</connection>
        <developerConnection>scm:git:git@github.com:Libresonic/libresonic.git</developerConnection>
        <url>https://github.com/Libresonic/libresonic.git</url>
    </scm>

<!--    <ciManagement>
        <system>continuum</system>
        <notifiers>
            <notifier>
                <type>mail</type>
                <configuration>
                    <address>sindre@activeobjects.no</address>
                </configuration>
            </notifier>
        </notifiers>
    </ciManagement> -->

    <developers>
        <developer>
            <name>Eugene E. Kashpureff Jr</name>
            <email>eugene@kashpureff.org</email>
        </developer>
    </developers>

    <modules>
        <module>libresonic-rest-api</module>
        <module>libresonic-sonos-api</module>
        <module>libresonic-main</module>
    </modules>

    <dependencyManagement>
        <dependencies>
            <dependency>
                <!-- Import dependency management from Spring Boot -->
                <groupId>org.springframework.boot</groupId>
                <artifactId>spring-boot-dependencies</artifactId>
                <version>1.4.5.RELEASE</version>
                <type>pom</type>
                <scope>import</scope>
            </dependency>
        </dependencies>
    </dependencyManagement>

    <build>
        <pluginManagement>
            <plugins>
                <plugin>
                    <groupId>org.apache.maven.plugins</groupId>
                    <artifactId>maven-compiler-plugin</artifactId>
                    <version>3.5.1</version>
                </plugin>
                <plugin>
                    <groupId>org.apache.maven.plugins</groupId>
                    <artifactId>maven-assembly-plugin</artifactId>
                    <version>2.6</version>
                </plugin>
                <plugin>
                    <groupId>org.apache.maven.plugins</groupId>
                    <artifactId>maven-antrun-plugin</artifactId>
                    <version>1.8</version>
                </plugin>
                <plugin>
                    <groupId>org.apache.maven.plugins</groupId>
                    <artifactId>maven-dependency-plugin</artifactId>
                    <version>2.10</version>
                </plugin>
                <plugin>
                    <groupId>org.codehaus.mojo</groupId>
                    <artifactId>buildnumber-maven-plugin</artifactId>
                    <version>1.4</version>
                </plugin>
                <plugin>
                    <groupId>org.apache.cxf</groupId>
                    <artifactId>cxf-codegen-plugin</artifactId>
                    <version>${cxf.version}</version>
                </plugin>
                <plugin>
                    <groupId>org.jvnet.jaxb2.maven2</groupId>
                    <artifactId>maven-jaxb2-plugin</artifactId>
                    <version>0.13.1</version>
                </plugin>
                <plugin>
                    <artifactId>maven-war-plugin</artifactId>
                    <configuration>
                        <failOnMissingWebXml>false</failOnMissingWebXml>
                        <archive>
                            <manifest>
                                <addDefaultImplementationEntries>true</addDefaultImplementationEntries>
                            </manifest>
                        </archive>
                    </configuration>
                </plugin>
                <plugin>
                    <groupId>org.apache.maven.plugins</groupId>
                    <artifactId>maven-checkstyle-plugin</artifactId>
                    <version>2.17</version>
                    <dependencies>
                        <dependency>
                            <groupId>com.puppycrawl.tools</groupId>
                            <artifactId>checkstyle</artifactId>
                            <version>7.4</version>
                        </dependency>
                    </dependencies>
                    <executions>
                        <execution>
                            <id>validate</id>
                            <phase>validate</phase>
                            <configuration>
                                <configLocation>${project.basedir}/../checkstyle.xml</configLocation>
                                <encoding>UTF-8</encoding>
                                <consoleOutput>true</consoleOutput>
                                <failOnViolation>true</failOnViolation>
                            </configuration>
                            <goals>
                                <goal>check</goal>
                            </goals>
                        </execution>
                    </executions>
                </plugin>
            </plugins>
        </pluginManagement>

        <plugins>

            <plugin>
                <groupId>org.apache.maven.plugins</groupId>
                <artifactId>maven-compiler-plugin</artifactId>
                <configuration>
                    <source>1.8</source>
                    <target>1.8</target>
                    <encoding>ISO-8859-1</encoding>
                    <verbose>false</verbose>
                    <compilerVersion>1.8</compilerVersion>
                    <showWarnings>true</showWarnings>
                </configuration>
            </plugin>

            <plugin>
                <groupId>org.apache.maven.plugins</groupId>
                <artifactId>maven-dependency-plugin</artifactId>
                <version>2.10</version>
                <executions>
                    <execution>
                        <id>analyze</id>
                        <goals>
                            <goal>analyze-only</goal>
                        </goals>
                        <configuration>
                            <failOnWarning>${failOnDependencyWarning}</failOnWarning>
                            <ignoreNonCompile>true</ignoreNonCompile>
                            <ignoredUsedUndeclaredDependencies>
                                <ignoredUsedUndeclaredDependency>org.springframework:*</ignoredUsedUndeclaredDependency>
                                <ignoredUsedUndeclaredDependency>org.springframework.security:*</ignoredUsedUndeclaredDependency>
                                <ignoredUsedUndeclaredDependency>org.springframework.boot:*</ignoredUsedUndeclaredDependency>
                                <ignoredUsedUndeclaredDependency>org.apache.tomcat.embed:tomcat-embed-core*</ignoredUsedUndeclaredDependency>
                            </ignoredUsedUndeclaredDependencies>
                            <ignoredUnusedDeclaredDependencies>
                                <ignoredUnusedDeclaredDependency>com.sun.mail:javax.mail*</ignoredUnusedDeclaredDependency>
                                <ignoredUnusedDeclaredDependency>org.seamless:seamless-http*</ignoredUnusedDeclaredDependency>
                                <ignoredUnusedDeclaredDependency>taglibs:string:jar*</ignoredUnusedDeclaredDependency>
                                <ignoredUnusedDeclaredDependency>org.seamless:seamless-http*</ignoredUnusedDeclaredDependency>
                                <!-- Needed for libresonic-booter to load Libresonic correctly -->
                                <ignoredUnusedDeclaredDependency>org.springframework.security:*</ignoredUnusedDeclaredDependency>
                                <ignoredUnusedDeclaredDependency>org.springframework.boot:spring-boot*</ignoredUnusedDeclaredDependency>
                            </ignoredUnusedDeclaredDependencies>
                        </configuration>
                    </execution>
                </executions>
            </plugin>
        </plugins>
    </build>
</project><|MERGE_RESOLUTION|>--- conflicted
+++ resolved
@@ -4,11 +4,7 @@
     <modelVersion>4.0.0</modelVersion>
     <groupId>org.libresonic.player</groupId>
     <artifactId>libresonic</artifactId>
-<<<<<<< HEAD
     <version>6.3-SNAPSHOT</version>
-=======
-    <version>6.2</version>
->>>>>>> 4806f772
     <name>Libresonic</name>
     <packaging>pom</packaging>
     <organization>
