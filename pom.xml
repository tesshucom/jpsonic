<?xml version="1.0" encoding="UTF-8"?>
<project xmlns="http://maven.apache.org/POM/4.0.0" xmlns:xsi="http://www.w3.org/2001/XMLSchema-instance" xsi:schemaLocation="http://maven.apache.org/POM/4.0.0 http://maven.apache.org/maven-v4_0_0.xsd">

    <modelVersion>4.0.0</modelVersion>
    <groupId>com.tesshu.jpsonic.player</groupId>
    <artifactId>jpsonic</artifactId>
    <version>10.2.0-SNAPSHOT</version>
    <name>Jpsonic</name>
    <packaging>pom</packaging>
    <organization>
        <name>Jpsonic</name>
        <url>https://tesshu.com/</url>
    </organization>
    <inceptionYear>2016</inceptionYear>

    <properties>
        <failOnDependencyWarning>true</failOnDependencyWarning>
        <project.build.sourceEncoding>iso-8859-1</project.build.sourceEncoding>
        <cxf.version>3.2.6</cxf.version>
    </properties>

    <repositories>
        <repository>
            <id>local1</id>
            <name>Local Repository</name>
            <url>file://${project.basedir}/../repo</url>
        </repository>
        <repository>
            <id>java_net</id>
            <name>download.java.net</name>
            <url>http://download.java.net/maven/2/</url>
        </repository>
        <repository>
            <id>teleal</id>
            <name>teleal</name>
            <url>http://teleal.org/m2</url>
        </repository>
        <repository>
            <id>jaudiotagger-repository</id>
            <url>https://dl.bintray.com/ijabz/maven</url>
        </repository>
    </repositories>

    <pluginRepositories>
        <pluginRepository>
            <id>local1</id>
            <name>Local Repository</name>
            <url>file://${project.basedir}/../repo</url>
        </pluginRepository>
    </pluginRepositories>

    <scm>
        <connection>scm:git:git://github.com/tesshucom/jpsonic.git</connection>
        <developerConnection>scm:git:git@github.com:tesshucom/jpsonic.git</developerConnection>
        <url>https://github.com/tesshucom/jpsonic.git</url>
    </scm>

<!--    <ciManagement>
        <system>continuum</system>
        <notifiers>
            <notifier>
                <type>mail</type>
                <configuration>
                    <address>sindre@activeobjects.no</address>
                </configuration>
            </notifier>
        </notifiers>
    </ciManagement> -->

    <developers>
        <developer>
            <name>Eugene E. Kashpureff Jr</name>
            <email>eugene@kashpureff.org</email>
        </developer>
    </developers>

    <modules>
        <module>subsonic-rest-api</module>
        <module>jpsonic-sonos-api</module>
        <module>jpsonic-main</module>
    </modules>

    <dependencyManagement>
        <dependencies>
            <dependency>
                <!-- Import dependency management from Spring Boot -->
                <groupId>org.springframework.boot</groupId>
                <artifactId>spring-boot-dependencies</artifactId>
                <version>1.5.16.RELEASE</version>
                <type>pom</type>
                <scope>import</scope>
            </dependency>
            <dependency>
                <groupId>org.liquibase</groupId>
                <artifactId>liquibase-core</artifactId>
                <!-- Cannot use 3.5.3/2 due to https://liquibase.jira.com/browse/CORE-2944 -->
                <version>3.5.1</version>
            </dependency>

            <!-- Fix convergence issues -->
            <dependency>
                <groupId>org.ow2.asm</groupId>
                <artifactId>asm</artifactId>
                <version>5.1</version>
            </dependency>
            <dependency>
                <groupId>org.apache.commons</groupId>
                <artifactId>commons-lang3</artifactId>
                <version>3.3.2</version>
            </dependency>
            <dependency>
                <groupId>commons-io</groupId>
                <artifactId>commons-io</artifactId>
                <version>2.5</version>
            </dependency>
            <dependency>
                <groupId>com.fasterxml.jackson.core</groupId>
                <artifactId>jackson-core</artifactId>
                <version>2.9.6</version>
            </dependency>
            <dependency>
                <groupId>com.fasterxml.jackson.core</groupId>
                <artifactId>jackson-databind</artifactId>
                <version>2.9.6</version>
            </dependency>
            <dependency>
                <groupId>com.fasterxml.jackson.core</groupId>
                <artifactId>jackson-annotations</artifactId>
                <version>2.9.0</version>
            </dependency>
            <dependency>
                <groupId>com.google.guava</groupId>
                <artifactId>guava</artifactId>
                <version>27.0-jre</version>
            </dependency>
        </dependencies>
    </dependencyManagement>

    <build>
        <pluginManagement>
            <plugins>
                <plugin>
                    <groupId>org.apache.maven.plugins</groupId>
                    <artifactId>maven-compiler-plugin</artifactId>
                    <version>3.8.0</version>
                </plugin>
                <plugin>
                    <groupId>org.apache.maven.plugins</groupId>
                    <artifactId>maven-assembly-plugin</artifactId>
                    <version>3.1.0</version>
                </plugin>
                <plugin>
                    <groupId>org.apache.maven.plugins</groupId>
                    <artifactId>maven-antrun-plugin</artifactId>
                    <version>1.8</version>
                </plugin>
                <plugin>
                    <groupId>org.apache.maven.plugins</groupId>
                    <artifactId>maven-dependency-plugin</artifactId>
                    <version>3.1.1</version>
                </plugin>
                <plugin>
                    <groupId>org.codehaus.mojo</groupId>
                    <artifactId>buildnumber-maven-plugin</artifactId>
                    <version>1.4</version>
                </plugin>
                <plugin>
                    <groupId>org.apache.cxf</groupId>
                    <artifactId>cxf-codegen-plugin</artifactId>
                    <version>${cxf.version}</version>
                </plugin>
                <plugin>
                    <groupId>org.jvnet.jaxb2.maven2</groupId>
                    <artifactId>maven-jaxb2-plugin</artifactId>
                    <version>0.14.0</version>
                </plugin>
                <plugin>
                    <artifactId>maven-war-plugin</artifactId>
                    <version>3.2.2</version>
                    <configuration>
                        <failOnMissingWebXml>false</failOnMissingWebXml>
                        <archive>
                            <manifest>
                                <addDefaultImplementationEntries>true</addDefaultImplementationEntries>
                            </manifest>
                        </archive>
                    </configuration>
                </plugin>
                <plugin>
                    <groupId>org.apache.maven.plugins</groupId>
                    <artifactId>maven-checkstyle-plugin</artifactId>
                    <version>3.0.0</version>
                    <executions>
                        <execution>
                            <id>validate</id>
                            <phase>validate</phase>
                            <configuration>
                                <configLocation>${project.basedir}/../checkstyle.xml</configLocation>
                                <encoding>UTF-8</encoding>
                                <consoleOutput>true</consoleOutput>
                                <failOnViolation>true</failOnViolation>
                            </configuration>
                            <goals>
                                <goal>check</goal>
                            </goals>
                        </execution>
                    </executions>
                </plugin>
                <plugin>
                    <groupId>org.owasp</groupId>
                    <artifactId>dependency-check-maven</artifactId>
<<<<<<< HEAD
                    <version>3.3.4</version>
=======
                    <version>4.0.0</version>
>>>>>>> 77ca475f
                    <inherited>true</inherited>
                    <configuration>
                        <failBuildOnAnyVulnerability>true</failBuildOnAnyVulnerability>
                        <suppressionFiles>
                            <suppressionFile>${project.basedir}/cve-suppressed.xml</suppressionFile>
                        </suppressionFiles>
                    </configuration>
                    <executions>
                        <execution>
                            <id>run-dependency-checker</id>
                            <phase>verify</phase>
                            <goals>
                                <goal>check</goal>
                            </goals>
                        </execution>
                    </executions>
                </plugin>
                <plugin>
                    <groupId>org.apache.maven.plugins</groupId>
                    <artifactId>maven-surefire-plugin</artifactId>
                    <version>2.22.0</version>
                </plugin>
            </plugins>
        </pluginManagement>

        <plugins>
            <plugin>
                <groupId>org.apache.maven.plugins</groupId>
                <artifactId>maven-compiler-plugin</artifactId>
                <configuration>
                    <source>1.8</source>
                    <target>1.8</target>
                    <encoding>ISO-8859-1</encoding>
                    <verbose>false</verbose>
                    <compilerVersion>1.8</compilerVersion>
                    <showWarnings>true</showWarnings>
                </configuration>
            </plugin>

            <plugin>
                <groupId>org.apache.maven.plugins</groupId>
                <artifactId>maven-dependency-plugin</artifactId>
                <executions>
                    <execution>
                        <id>analyze</id>
                        <goals>
                            <goal>analyze-only</goal>
                        </goals>
                        <configuration>
                            <failOnWarning>${failOnDependencyWarning}</failOnWarning>
                            <ignoreNonCompile>true</ignoreNonCompile>
                            <ignoredUsedUndeclaredDependencies>
                                <ignoredUsedUndeclaredDependency>org.springframework:*</ignoredUsedUndeclaredDependency>
                                <ignoredUsedUndeclaredDependency>org.springframework.security:*</ignoredUsedUndeclaredDependency>
                                <ignoredUsedUndeclaredDependency>org.springframework.boot:*</ignoredUsedUndeclaredDependency>
                                <ignoredUsedUndeclaredDependency>org.apache.tomcat.embed:tomcat-embed-core*</ignoredUsedUndeclaredDependency>
                                <ignoredUsedUndeclaredDependency>org.apache.tomcat:tomcat-annotations-api:*</ignoredUsedUndeclaredDependency>
                            </ignoredUsedUndeclaredDependencies>
                            <ignoredUnusedDeclaredDependencies>
                                <ignoredUnusedDeclaredDependency>com.sun.mail:javax.mail*</ignoredUnusedDeclaredDependency>
                                <ignoredUnusedDeclaredDependency>org.seamless:seamless-http*</ignoredUnusedDeclaredDependency>
                                <ignoredUnusedDeclaredDependency>taglibs:string:jar*</ignoredUnusedDeclaredDependency>
                                <ignoredUnusedDeclaredDependency>org.seamless:seamless-http*</ignoredUnusedDeclaredDependency>
                                <!-- Needed for jpsonic-booter to load Airsonic correctly -->
                                <ignoredUnusedDeclaredDependency>org.springframework.security:*</ignoredUnusedDeclaredDependency>
                                <ignoredUnusedDeclaredDependency>org.springframework.boot:spring-boot*</ignoredUnusedDeclaredDependency>
                            </ignoredUnusedDeclaredDependencies>
                        </configuration>
                    </execution>
                </executions>
            </plugin>
            <plugin>
                <groupId>org.apache.maven.plugins</groupId>
                <artifactId>maven-enforcer-plugin</artifactId>
                <version>3.0.0-M2</version>
                <inherited>true</inherited>
                <executions>
                    <execution>
                        <id>enforce</id>
                        <configuration>
                            <rules>
                                <dependencyConvergence/>
                            </rules>
                        </configuration>
                        <goals>
                            <goal>enforce</goal>
                        </goals>
                    </execution>
                </executions>
            </plugin>
        </plugins>
    </build>

    <profiles>
        <profile>
            <id>docker</id>
            <modules>
                <module>subsonic-rest-api</module>
                <module>jpsonic-sonos-api</module>
                <module>jpsonic-main</module>
                <module>install/docker</module>
            </modules>
        </profile>
        <profile>
            <id>integration-test</id>
            <modules>
                <module>subsonic-rest-api</module>
                <module>jpsonic-sonos-api</module>
                <module>jpsonic-main</module>
                <module>install/docker</module>
                <module>integration-test</module>
            </modules>
        </profile>
        <profile>
            <id>sign</id>
            <build>
                <plugins>
                    <plugin>
                        <groupId>org.apache.maven.plugins</groupId>
                        <artifactId>maven-gpg-plugin</artifactId>
                        <version>1.6</version>
                        <executions>
                            <execution>
                                <phase>package</phase>
                                <goals>
                                    <goal>sign</goal>
                                </goals>
                            </execution>
                        </executions>
                    </plugin>
                </plugins>
                <pluginManagement>
		        	<plugins>
		        		<!--This plugin's configuration is used to store Eclipse m2e settings only. It has no influence on the Maven build itself.-->
		        		<plugin>
		        			<groupId>org.eclipse.m2e</groupId>
		        			<artifactId>lifecycle-mapping</artifactId>
		        			<version>1.0.0</version>
		        			<configuration>
		        				<lifecycleMappingMetadata>
		        					<pluginExecutions>
		        						<pluginExecution>
		        							<pluginExecutionFilter>
		        								<groupId>
		        									org.apache.maven.plugins
		        								</groupId>
		        								<artifactId>
		        									maven-antrun-plugin
		        								</artifactId>
		        								<versionRange>
		        									[1.8,)
		        								</versionRange>
		        								<goals>
		        									<goal>run</goal>
		        								</goals>
		        							</pluginExecutionFilter>
		        							<action>
		        								<ignore></ignore>
		        							</action>
		        						</pluginExecution>
		        					</pluginExecutions>
		        				</lifecycleMappingMetadata>
		        			</configuration>
		        		</plugin>
		        	</plugins>
		        </pluginManagement>
            </build>
        </profile>
    </profiles>
</project><|MERGE_RESOLUTION|>--- conflicted
+++ resolved
@@ -209,11 +209,7 @@
                 <plugin>
                     <groupId>org.owasp</groupId>
                     <artifactId>dependency-check-maven</artifactId>
-<<<<<<< HEAD
-                    <version>3.3.4</version>
-=======
                     <version>4.0.0</version>
->>>>>>> 77ca475f
                     <inherited>true</inherited>
                     <configuration>
                         <failBuildOnAnyVulnerability>true</failBuildOnAnyVulnerability>
