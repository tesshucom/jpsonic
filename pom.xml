--- conflicted
+++ resolved
@@ -17,11 +17,7 @@
         <failOnDependencyWarning>true</failOnDependencyWarning>
         <project.build.sourceEncoding>iso-8859-1</project.build.sourceEncoding>
         <cxf.version>3.2.6</cxf.version>
-<<<<<<< HEAD
-        <slf4j.version>1.8.0-beta2</slf4j.version>
-=======
         <jackson.version>2.9.8</jackson.version>
->>>>>>> e4bb8088
     </properties>
 
     <repositories>
@@ -121,20 +117,12 @@
             <dependency>
                 <groupId>com.fasterxml.jackson.core</groupId>
                 <artifactId>jackson-core</artifactId>
-<<<<<<< HEAD
-                <version>2.9.8</version>
-=======
                 <version>${jackson.version}</version>
->>>>>>> e4bb8088
             </dependency>
             <dependency>
                 <groupId>com.fasterxml.jackson.core</groupId>
                 <artifactId>jackson-databind</artifactId>
-<<<<<<< HEAD
-                <version>2.9.8</version>
-=======
                 <version>${jackson.version}</version>
->>>>>>> e4bb8088
             </dependency>
             <dependency>
                 <groupId>com.fasterxml.jackson.core</groupId>
@@ -146,38 +134,6 @@
                 <artifactId>guava</artifactId>
                 <version>27.0-jre</version>
             </dependency>
-			<dependency>
-				<groupId>org.slf4j</groupId>
-				<artifactId>slf4j-api</artifactId>
-				<version>${slf4j.version}</version>
-			</dependency>
-			<dependency>
-				<groupId>org.slf4j</groupId>
-				<artifactId>jcl-over-slf4j</artifactId>
-				<version>${slf4j.version}</version>
-			</dependency>
-			<dependency>
-				<groupId>org.slf4j</groupId>
-				<artifactId>jul-to-slf4j</artifactId>
-				<version>${slf4j.version}</version>
-			</dependency>
-			<dependency>
-				<groupId>org.slf4j</groupId>
-				<artifactId>log4j-over-slf4j</artifactId>
-				<version>${slf4j.version}</version>
-			</dependency>
-			<dependency>
-				<!-- https://www.slf4j.org/codes.html#noProviders -->
-			    <groupId>org.slf4j</groupId>
-			    <artifactId>slf4j-nop</artifactId>
-				<version>${slf4j.version}</version>
-			    <scope>test</scope>
-			</dependency>
-			<dependency>
-				<groupId>com.mattbertolini</groupId>
-				<artifactId>liquibase-slf4j</artifactId>
-				<version>2.0.0</version>
-			</dependency>
         </dependencies>
     </dependencyManagement>
 
